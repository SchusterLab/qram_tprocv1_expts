--- conflicted
+++ resolved
@@ -150,26 +150,10 @@
             },
         },
     }
-<<<<<<< HEAD
-
-    def __init__(
-        self,
-        param_dict,
-        qubits=[0, 1, 2, 3],
-        # ip_address='10.108.30.56',
-        ip_address="10.108.30.75",
-        config_file="\config_q3diamond_full688and638_reset.yml",
-        save_path="data_241025",
-        debug=False,
-        using_LO=False,
-        live_plot=True,
-    ):
-
-=======
                
     def __init__(self,
                  param_dict,
-                 qubits = [0,1,2,3],
+                 qubits = [0, 1, 2, 3],
                  ip_address='10.108.30.75',
                  config_file='\config_q3diamond_full688and638_reset.yml', 
                  save_path='data_241025',
@@ -178,7 +162,6 @@
                  live_plot=True):
         
        
->>>>>>> cd70de80
         self.debug = debug
         self.save_path = save_path
         # load experiment config and rfsoc config
@@ -1846,55 +1829,55 @@
         return expt_values
 
     def measure_all(self, live_plotting=False, debug=False, save=True, report=True, start_time=None):
-<<<<<<< HEAD
-
+    
+    
         for idxq, qubit_i in enumerate(self.qubit_watched):
-
-            if debug:
-                print(f"Qubit {qubit_i}")
-
-            if "t2" in self.param_dict[qubit_i].keys():
-                if "ge" in self.param_dict[qubit_i].t2.keys():
-                    try:
+            
+            if debug: print(f'Qubit {qubit_i}')
+            
+            if 't2' in self.param_dict[qubit_i].keys():
+                if 'ge' in self.param_dict[qubit_i].t2.keys():
+                    try: 
                         time_saved = False
-
-                        freq_qb, freq_qb_err, t2_ge, t2_ge_err = self.measure_t2(
-                            start_time, qubit_i=qubit_i, EF=False, debug=debug, save=save
-                        )
-
-                        if freq_qb_err / freq_qb > 0.1:
-                            print(f"Warning: GE frequency is too large for qubit {qubit_i}")
+                    
+                        freq_qb,freq_qb_err, t2_ge, t2_ge_err = self.measure_t2(start_time, qubit_i=qubit_i, EF=False, debug=debug, save=save)
+                        
+                        
+                        if freq_qb_err/freq_qb > 0.1:
+                            print(f'Warning: GE frequency is too large for qubit {qubit_i}')
                             continue
                         else:
                             self.param_dict[qubit_i].t2.ge.freq_qb = freq_qb
-                            self.param_dict[qubit_i].t2.ge.freq_qb_err = freq_qb_err
-                            if "t1" in self.param_dict[qubit_i].keys():
-                                if "ge" in self.param_dict[qubit_i].t1.keys():
+                            self.param_dict[qubit_i].t2.ge.freq_qb_err = freq_qb_err 
+                            if 't1' in self.param_dict[qubit_i].keys():
+                                if 'ge' in self.param_dict[qubit_i].t1.keys():
                                     self.param_dict[qubit_i].t1.ge.freq_qb = freq_qb
-                            if "pi" in self.param_dict[qubit_i].keys():
-                                if "ge" in self.param_dict[qubit_i].pi.keys():
+                            if 'pi' in self.param_dict[qubit_i].keys():
+                                if 'ge' in self.param_dict[qubit_i].pi.keys():
                                     self.param_dict[qubit_i].pi.ge.freq_qb = freq_qb
-
+                                    
                             if live_plotting:
-                                self.param_dict[qubit_i].t2.ge.time.append(time.time() - start_time)
+                                self.param_dict[qubit_i].t2.ge.time.append(time.time()-start_time)
 
                                 time_saved = True
                                 self.param_dict[qubit_i].t2.ge.freq_stored.append(freq_qb)
                                 self.param_dict[qubit_i].t2.ge.freq_err_stored.append(freq_qb_err)
                                 self.param_dict[qubit_i].t2.ge.stored.append(0)
                                 self.param_dict[qubit_i].t2.ge.stored_err.append(0)
-
-                        if t2_ge_err / t2_ge > 0.5:
-                            print(f"Warning: GE t2 error is too large for qubit {qubit_i}")
+                        
+                        if t2_ge_err/t2_ge > 0.5:
+                            print(f'Warning: GE t2 error is too large for qubit {qubit_i}')
                             continue
-                        else:
+                        else:       
                             self.param_dict[qubit_i].t2.ge.value = t2_ge
                             self.param_dict[qubit_i].t2.ge.value_err = t2_ge_err
-
+                                                        
+                            
+                            
                             if live_plotting:
 
                                 if not time_saved:
-                                    self.param_dict[qubit_i].t2.ge.time.append(time.time() - start_time)
+                                    self.param_dict[qubit_i].t2.ge.time.append(time.time()-start_time)
                                     self.param_dict[qubit_i].t2.ge.freq_stored.append(0)
                                     self.param_dict[qubit_i].t2.ge.freq_err_stored.append(0)
                                     self.param_dict[qubit_i].t2.ge.stored.append(t2_ge)
@@ -1903,89 +1886,19 @@
                                     self.param_dict[qubit_i].t2.ge.stored[-1] = t2_ge
                                     self.param_dict[qubit_i].t2.ge.stored_err[-1] = t2_ge_err
 
+                    
+
                     except Exception as e:
-                        print(f"Error in T2 GE: {e}")
-
-                if "ef" in self.param_dict[qubit_i].t2.keys():
-                    try:
-                        time_saved = False
-                        freq_qb, freq_qb_err, t2_ef, t2_ef_err = self.measure_t2(
-                            start_time, qubit_i=qubit_i, EF=True, debug=debug, save=save
-                        )
-
-                        if freq_qb_err / freq_qb > 0.1:
-                            print(f"Warning: EF frequency error is too large for qubit {qubit_i}")
-=======
-    
-        for idxq, qubit_i in enumerate(self.qubit_watched):
-            
-            if debug: print(f'Qubit {qubit_i}')
-            
-            if 't2' in self.param_dict[qubit_i].keys():
-                if 'ge' in self.param_dict[qubit_i].t2.keys():
-                    # try: 
-                    time_saved = False
-                    freq_qb,freq_qb_err, t2_ge, t2_ge_err = self.measure_t2(start_time, qubit_i=qubit_i, EF=False,
-                                                                            debug=debug, save=save, accurate_mode=True)
-                    
-                    if freq_qb_err/freq_qb > 0.1:
-                        print(f'Warning: GE frequency is too large for qubit {qubit_i}')
-                        continue
-                    else:
-                        self.param_dict[qubit_i].t2.ge.freq_qb = freq_qb
-                        self.param_dict[qubit_i].t2.ge.freq_qb_err = freq_qb_err 
-                        if 't1' in self.param_dict[qubit_i].keys():
-                            if 'ge' in self.param_dict[qubit_i].t1.keys():
-                                self.param_dict[qubit_i].t1.ge.freq_qb = freq_qb
-                        if 'pi' in self.param_dict[qubit_i].keys():
-                            if 'ge' in self.param_dict[qubit_i].pi.keys():
-                                self.param_dict[qubit_i].pi.ge.freq_qb = freq_qb
-                                
-                        if live_plotting:
-                            self.param_dict[qubit_i].t2.ge.time.append(time.time()-start_time)
-
-                            time_saved = True
-                            self.param_dict[qubit_i].t2.ge.freq_stored.append(freq_qb)
-                            self.param_dict[qubit_i].t2.ge.freq_err_stored.append(freq_qb_err)
-                            self.param_dict[qubit_i].t2.ge.stored.append(0)
-                            self.param_dict[qubit_i].t2.ge.stored_err.append(0)
-                    
-                    if t2_ge_err/t2_ge > 0.5:
-                        print(f'Warning: GE t2 error is too large for qubit {qubit_i}')
-                        continue
-                    else:       
-                        self.param_dict[qubit_i].t2.ge.value = t2_ge
-                        self.param_dict[qubit_i].t2.ge.value_err = t2_ge_err
-                                                    
-                        
-                        
-                        if live_plotting:
-
-                            if not time_saved:
-                                self.param_dict[qubit_i].t2.ge.time.append(time.time()-start_time)
-                                self.param_dict[qubit_i].t2.ge.freq_stored.append(0)
-                                self.param_dict[qubit_i].t2.ge.freq_err_stored.append(0)
-                                self.param_dict[qubit_i].t2.ge.stored.append(t2_ge)
-                                self.param_dict[qubit_i].t2.ge.stored_err.append(t2_ge_err)
-                            else:
-                                self.param_dict[qubit_i].t2.ge.stored[-1] = t2_ge
-                                self.param_dict[qubit_i].t2.ge.stored_err[-1] = t2_ge_err
-
-                
-
-                    # except Exception as e:
-                    #     print(f'Error in T2 GE: {e}')
+                        print(f'Error in T2 GE: {e}')
                     
                 if 'ef' in self.param_dict[qubit_i].t2.keys():
                     try:
                         time_saved = False
-                        freq_qb, freq_qb_err, t2_ef, t2_ef_err = self.measure_t2(start_time, qubit_i=qubit_i, EF=True,
-                                                                                 debug=debug, save=save, accurate_mode=True)
+                        freq_qb, freq_qb_err, t2_ef, t2_ef_err = self.measure_t2(start_time, qubit_i=qubit_i, EF=True, debug=debug, save=save)
                         
                         
                         if freq_qb_err/freq_qb > 0.1:
                             print(f'Warning: EF frequency error is too large for qubit {qubit_i}')
->>>>>>> cd70de80
                             continue
                         else:
                             self.param_dict[qubit_i].t2.ef.freq_qb = freq_qb
@@ -2025,179 +1938,89 @@
                                     self.param_dict[qubit_i].t2.ef.stored_err[-1] = t2_ef_err
 
                     except Exception as e:
-<<<<<<< HEAD
-                        print(f"Error in T2 EF: {e}")
-
-            if "pi" in self.param_dict[qubit_i].keys():
-                if "ge" in self.param_dict[qubit_i].pi.keys():
-                    try:
-                        pi_gain, constrast = self.measure_pi_pulse(
-                            start_time, qubit_test=qubit_i, EF=False, debug=debug, save=save
-                        )
-
-                        self.param_dict[qubit_i].pi.ge.value = pi_gain
-                        if "t2" in self.param_dict[qubit_i].keys():
-                            if "ge" in self.param_dict[qubit_i].t2.keys():
-                                self.param_dict[qubit_i].t2.ge.pi_gain = pi_gain
-                        if "t1" in self.param_dict[qubit_i].keys():
-                            if "ge" in self.param_dict[qubit_i].t1.keys():
-                                self.param_dict[qubit_i].t1.ge.pi_gain = pi_gain
-
-                        if live_plotting:
-                            self.param_dict[qubit_i].pi.ge.stored.append(pi_gain)
-                            self.param_dict[qubit_i].pi.ge.time.append(time.time() - start_time)
-
-                    except Exception as e:
-                        print(f"Error in pi pulse GE: {e}")
-
-                if "ef" in self.param_dict[qubit_i].pi.keys():
-                    try:
-                        pi_gain, constrast = self.measure_pi_pulse(
-                            start_time, qubit_test=qubit_i, EF=True, debug=debug, save=save
-                        )
-
-                        self.param_dict[qubit_i].pi.ef.value = pi_gain
-                        if "t2" in self.param_dict[qubit_i].keys():
-                            if "ef" in self.param_dict[qubit_i].t2.keys():
-                                self.param_dict[qubit_i].t2.ef.pi_gain = pi_gain
-                        if "t1" in self.param_dict[qubit_i].keys():
-                            if "ef" in self.param_dict[qubit_i].t1.keys():
-                                self.param_dict[qubit_i].t1.ef.pi_gain = pi_gain
-
-                        if live_plotting:
-                            self.param_dict[qubit_i].pi.ef.stored.append(pi_gain)
-                            self.param_dict[qubit_i].pi.ef.time.append(time.time() - start_time)
-
-                    except Exception as e:
-                        print(f"Error in pi pulse EF: {e}")
-
-            if "t1" in self.param_dict[qubit_i].keys():
-                if "ge" in self.param_dict[qubit_i].t1.keys():
-                    try:
-                        t1_ge, t1_ge_err = self.measure_t1(
-                            start_time, qubit_test=qubit_i, EF=False, debug=debug, save=save
-                        )
-
-                        if t1_ge_err / t1_ge > 0.5:
-                            print(f"Warning: T1GE error is too large for qubit {qubit_i}")
-                        else:
-                            self.param_dict[qubit_i].t1.ge.value = t1_ge
-                            self.param_dict[qubit_i].t1.ge.value_err = t1_ge_err
-
-                            if live_plotting:
-                                self.param_dict[qubit_i].t1.ge.stored.append(t1_ge)
-                                self.param_dict[qubit_i].t1.ge.stored_err.append(t1_ge_err)
-                                self.param_dict[qubit_i].t1.ge.time.append(time.time() - start_time)
-
-                    except Exception as e:
-                        print(f"Error in T1 GE: {e}")
-
-                if "ef" in self.param_dict[qubit_i].t1.keys():
-                    try:
-                        t1_ef, t1_ef_err = self.measure_t1(
-                            start_time, qubit_test=qubit_i, EF=True, debug=debug, save=save
-                        )
-
-                        if t1_ef_err / t1_ef > 0.5:
-                            print(f"Warning: T1EF error is too large for qubit {qubit_i}")
-                        else:
-                            self.param_dict[qubit_i].t1.ef.value = t1_ef
-                            self.param_dict[qubit_i].t1.ef.value_err = t1_ef_err
-
-                            if live_plotting:
-                                self.param_dict[qubit_i].t1.ef.stored.append(t1_ef)
-                                self.param_dict[qubit_i].t1.ef.stored_err.append(t1_ef_err)
-                                self.param_dict[qubit_i].t1.ef.time.append(time.time() - start_time)
-
-                    except Exception as e:
-                        print(f"Error in T1 EF: {e}")
-
-            if "temp" in self.param_dict[qubit_i].keys():
-=======
                         print(f'Error in T2 EF: {e}')
                 
             if 'pi' in self.param_dict[qubit_i].keys():
                 if 'ge' in self.param_dict[qubit_i].pi.keys():
-                    # try:
-                    pi_gain, constrast = self.measure_pi_pulse(start_time, qubit_test=qubit_i, EF=False, debug=debug, save=save)
-                    
-                    self.param_dict[qubit_i].pi.ge.value = pi_gain
-                    if 't2' in self.param_dict[qubit_i].keys():
-                        if 'ge' in self.param_dict[qubit_i].t2.keys():
-                            self.param_dict[qubit_i].t2.ge.pi_gain = pi_gain
-                    if 't1' in self.param_dict[qubit_i].keys():
-                        if 'ge' in self.param_dict[qubit_i].t1.keys():
-                            self.param_dict[qubit_i].t1.ge.pi_gain = pi_gain
-                    
-                    if live_plotting:
-                        self.param_dict[qubit_i].pi.ge.stored.append(pi_gain)
-                        self.param_dict[qubit_i].pi.ge.time.append(time.time()-start_time)
+                    try:
+                        pi_gain, constrast = self.measure_pi_pulse(start_time, qubit_test=qubit_i, EF=False, debug=debug, save=save)
                         
+                        self.param_dict[qubit_i].pi.ge.value = pi_gain
+                        if 't2' in self.param_dict[qubit_i].keys():
+                            if 'ge' in self.param_dict[qubit_i].t2.keys():
+                                self.param_dict[qubit_i].t2.ge.pi_gain = pi_gain
+                        if 't1' in self.param_dict[qubit_i].keys():
+                            if 'ge' in self.param_dict[qubit_i].t1.keys():
+                                self.param_dict[qubit_i].t1.ge.pi_gain = pi_gain
+                        
+                        if live_plotting:
+                            self.param_dict[qubit_i].pi.ge.stored.append(pi_gain)
+                            self.param_dict[qubit_i].pi.ge.time.append(time.time()-start_time)
                             
-                    # except Exception as e:
-                    #     print(f'Error in pi pulse GE: {e}')
+                            
+                    except Exception as e:
+                        print(f'Error in pi pulse GE: {e}')
                     
                 if 'ef' in self.param_dict[qubit_i].pi.keys():
-                    # try:
-                    pi_gain, constrast = self.measure_pi_pulse(start_time, qubit_test=qubit_i, EF=True, debug=debug, save=save)
-                    
-                    self.param_dict[qubit_i].pi.ef.value = pi_gain
-                    if 't2' in self.param_dict[qubit_i].keys():
-                        if 'ef' in self.param_dict[qubit_i].t2.keys():
-                            self.param_dict[qubit_i].t2.ef.pi_gain = pi_gain
-                    if 't1' in self.param_dict[qubit_i].keys():
-                        if 'ef' in self.param_dict[qubit_i].t1.keys():
-                            self.param_dict[qubit_i].t1.ef.pi_gain = pi_gain
-                    
-                    if live_plotting:
-                        self.param_dict[qubit_i].pi.ef.stored.append(pi_gain)
-                        self.param_dict[qubit_i].pi.ef.time.append(time.time()-start_time)
+                    try:
+                        pi_gain, constrast = self.measure_pi_pulse(start_time, qubit_test=qubit_i, EF=True, debug=debug, save=save)
                         
+                        self.param_dict[qubit_i].pi.ef.value = pi_gain
+                        if 't2' in self.param_dict[qubit_i].keys():
+                            if 'ef' in self.param_dict[qubit_i].t2.keys():
+                                self.param_dict[qubit_i].t2.ef.pi_gain = pi_gain
+                        if 't1' in self.param_dict[qubit_i].keys():
+                            if 'ef' in self.param_dict[qubit_i].t1.keys():
+                                self.param_dict[qubit_i].t1.ef.pi_gain = pi_gain
                         
-                    # except Exception as e:
-                    #     print(f'Error in pi pulse EF: {e}')
+                        if live_plotting:
+                            self.param_dict[qubit_i].pi.ef.stored.append(pi_gain)
+                            self.param_dict[qubit_i].pi.ef.time.append(time.time()-start_time)
+                            
+                        
+                    except Exception as e:
+                        print(f'Error in pi pulse EF: {e}')
                     
             if 't1' in self.param_dict[qubit_i].keys():
                 if 'ge' in self.param_dict[qubit_i].t1.keys():
-                    # try:
-                    t1_ge, t1_ge_err = self.measure_t1(start_time, qubit_test=qubit_i, EF=False, debug=debug, save=save)
-                    
-                    if t1_ge_err/t1_ge > 0.5:
-                        print(f'Warning: T1GE error is too large for qubit {qubit_i}')
-                    else:
-                        self.param_dict[qubit_i].t1.ge.value = t1_ge
-                        self.param_dict[qubit_i].t1.ge.value_err = t1_ge_err
+                    try:
+                        t1_ge, t1_ge_err = self.measure_t1(start_time, qubit_test=qubit_i, EF=False, debug=debug, save=save)
                         
-                        if live_plotting:
-                            self.param_dict[qubit_i].t1.ge.stored.append(t1_ge)
-                            self.param_dict[qubit_i].t1.ge.stored_err.append(t1_ge_err)
-                            self.param_dict[qubit_i].t1.ge.time.append(time.time()-start_time)
-
-
-                    # except Exception as e:
-                    #     print(f'Error in T1 GE: {e}')
+                        if t1_ge_err/t1_ge > 0.5:
+                            print(f'Warning: T1GE error is too large for qubit {qubit_i}')
+                        else:
+                            self.param_dict[qubit_i].t1.ge.value = t1_ge
+                            self.param_dict[qubit_i].t1.ge.value_err = t1_ge_err
+                            
+                            if live_plotting:
+                                self.param_dict[qubit_i].t1.ge.stored.append(t1_ge)
+                                self.param_dict[qubit_i].t1.ge.stored_err.append(t1_ge_err)
+                                self.param_dict[qubit_i].t1.ge.time.append(time.time()-start_time)
+
+
+                    except Exception as e:
+                        print(f'Error in T1 GE: {e}')
                     
                 if 'ef' in self.param_dict[qubit_i].t1.keys():
-                    # try:
-                    t1_ef, t1_ef_err = self.measure_t1(start_time, qubit_test=qubit_i, EF=True, debug=debug, save=save)
-                    
-                    if t1_ef_err/t1_ef > 0.5:
-                        print(f'Warning: T1EF error is too large for qubit {qubit_i}')
-                    else:
-                        self.param_dict[qubit_i].t1.ef.value = t1_ef
-                        self.param_dict[qubit_i].t1.ef.value_err = t1_ef_err
+                    try:
+                        t1_ef, t1_ef_err = self.measure_t1(start_time, qubit_test=qubit_i, EF=True, debug=debug, save=save)
                         
-                        if live_plotting:
-                            self.param_dict[qubit_i].t1.ef.stored.append(t1_ef)
-                            self.param_dict[qubit_i].t1.ef.stored_err.append(t1_ef_err)
-                            self.param_dict[qubit_i].t1.ef.time.append(time.time()-start_time)
-
-                    # except Exception as e: 
-                    #     print(f'Error in T1 EF: {e}')
+                        if t1_ef_err/t1_ef > 0.5:
+                            print(f'Warning: T1EF error is too large for qubit {qubit_i}')
+                        else:
+                            self.param_dict[qubit_i].t1.ef.value = t1_ef
+                            self.param_dict[qubit_i].t1.ef.value_err = t1_ef_err
+                            
+                            if live_plotting:
+                                self.param_dict[qubit_i].t1.ef.stored.append(t1_ef)
+                                self.param_dict[qubit_i].t1.ef.stored_err.append(t1_ef_err)
+                                self.param_dict[qubit_i].t1.ef.time.append(time.time()-start_time)
+
+                    except Exception as e: 
+                        print(f'Error in T1 EF: {e}')
                         
                         
             if 'temp' in self.param_dict[qubit_i].keys():
->>>>>>> cd70de80
                 try:
                     T = self.measure_temp(qubit_i, debug=debug, save=save, start_time=start_time)
 
