--- conflicted
+++ resolved
@@ -397,13 +397,7 @@
         elif init_state == "|0+1>|0+1>":
             if not self.cfg.expt.use_IQ_pulse:
                 assert self.use_robust_pulses
-                # self.Y_pulse(q=1, pihalf=True, play=True, special="gauss")
-                # self.Y_pulse(q=1, pihalf=True, play=True)
-<<<<<<< HEAD
                 self.Y_pulse(q=1, pihalf=True, play=True)
-=======
-                self.Y_pulse(q=1, pihalf=True, play=True, special="gauss")
->>>>>>> 28dfae1e
                 self.Y_pulse(q=0, pihalf=True, play=True)
 
             else:
@@ -420,17 +414,8 @@
         elif init_state == "|0+1>|1>":
             if not self.cfg.expt.use_IQ_pulse:
                 assert self.use_robust_pulses
-                # self.Y_pulse(q=1, play=True, special="gauss")  # -> 1
-                # self.Y_pulse(q=1, play=True)  # -> 1
-                # print('Carefull: q0 is played first')
-<<<<<<< HEAD
                 self.Y_pulse(q=1, play=True)  # -> 1
                 self.Y_pulse(q=0, pihalf=True, play=True)
-=======
-                self.Y_pulse(q=1, play=True, special="gauss")  # -> 1
-                self.Y_pulse(q=0, pihalf=True, play=True, ZZ_qubit=1)
->>>>>>> 28dfae1e
-
             else:
                 IQ_qubits = [0, 1]
                 for q in IQ_qubits:
@@ -439,104 +424,30 @@
                 self.sync_all()
 
         elif init_state == "|0+1>|0+i>":
-<<<<<<< HEAD
             self.X_pulse(q=1, pihalf=True, play=True, neg=True)
-=======
-            self.X_pulse(q=1, pihalf=True, play=True, special="gauss", neg=True)
->>>>>>> 28dfae1e
             self.Y_pulse(q=0, pihalf=True, play=True)
 
         elif init_state == "|0+i>|0>":
             self.X_pulse(q=0, play=True, pihalf=True, neg=True)
 
         elif init_state == "|0+i>|1>":
-<<<<<<< HEAD
             self.Y_pulse(q=1, play=True)
-=======
-            self.Y_pulse(q=1, play=True, special="gauss")
->>>>>>> 28dfae1e
             self.X_pulse(q=0, play=True, neg=True, ZZ_qubit=1, pihalf=True)
 
         elif init_state == "|0+i>|0+1>":
-<<<<<<< HEAD
             self.Y_pulse(q=1, play=True)
             self.X_pulse(q=0, pihalf=True, play=True, neg=True)
+
         elif init_state == "|0+i>|0+i>":
             self.X_pulse(q=1, play=True, pihalf=True, neg=True)
-=======
-            self.Y_pulse(q=1, play=True, special="gauss")
-            self.X_pulse(q=0, pihalf=True, play=True, neg=True)
-        elif init_state == "|0+i>|0+i>":
-            self.X_pulse(q=1, play=True, pihalf=True, neg=True, special="gauss")
->>>>>>> 28dfae1e
             self.X_pulse(q=0, play=True, pihalf=True, neg=True)
+
         elif init_state == "|0>|0+i>":
             self.X_pulse(q=1, play=True, pihalf=True, neg=True)
+
         elif init_state == "|1>|0+i>":
-<<<<<<< HEAD
             self.Y_pulse(q=0, play=True)
             self.X_pulse(q=1, play=True, pihalf=True, neg=True, ZZ_qubit=0)
-
-
-        # elif init_state == "|0+i1>|0+1>":
-        #     if not self.cfg.expt.use_IQ_pulse:
-        #         assert self.use_robust_pulses
-        #         assert False, "not implemented!"
-        #     else:
-        #         assert False, "no i+ state prep implemented!"
-
-        #     self.X_pulse(q=0, play=True, pihalf=True, neg=True)  # -> 0+i1
-        #     self.sync_all()
-
-        #     freq_reg = self.freq2reg(np.average([self.f_ges[1, 1], self.f_ges[1, 0]]))
-        #     gain = int(np.average([self.pi_ge_gains[1, 1], self.pi_ge_gains[1, 0]]))
-        #     sigma_us = np.average([self.pi_ge_sigmas[1, 1] / 2, self.pi_ge_sigmas[1, 0] / 2])
-        #     pi2_sigma_cycles = self.us2cycles(sigma_us, gen_ch=self.qubit_chs[1])
-        #     phase = self.deg2reg(-90, gen_ch=self.qubit_chs[1])  # +Y/2 -> 0+1
-        #     self.add_gauss(
-        #         ch=self.qubit_chs[1], name="qubit1_semiZZ0_half", sigma=pi2_sigma_cycles, length=4 * pi2_sigma_cycles
-        #     )
-        #     self.setup_and_pulse(
-        #         ch=self.qubit_chs[1],
-        #         style="arb",
-        #         freq=freq_reg,
-        #         phase=phase,
-        #         gain=gain,
-        #         waveform="qubit1_semiZZ0_half",
-        #     )
-        #     self.sync_all()
-=======
-            self.Y_pulse(q=0, play=True, special="gauss")
-            self.X_pulse(q=1, play=True, pihalf=True, neg=True, ZZ_qubit=0)
-
-        elif init_state == "|0+i1>|0+1>":
-            if not self.cfg.expt.use_IQ_pulse:
-                assert self.use_robust_pulses
-                assert False, "not implemented!"
-            else:
-                assert False, "no i+ state prep implemented!"
-
-            self.X_pulse(q=0, play=True, pihalf=True, neg=True)  # -> 0+i1
-            self.sync_all()
-
-            freq_reg = self.freq2reg(np.average([self.f_ges[1, 1], self.f_ges[1, 0]]))
-            gain = int(np.average([self.pi_ge_gains[1, 1], self.pi_ge_gains[1, 0]]))
-            sigma_us = np.average([self.pi_ge_sigmas[1, 1] / 2, self.pi_ge_sigmas[1, 0] / 2])
-            pi2_sigma_cycles = self.us2cycles(sigma_us, gen_ch=self.qubit_chs[1])
-            phase = self.deg2reg(-90, gen_ch=self.qubit_chs[1])  # +Y/2 -> 0+1
-            self.add_gauss(
-                ch=self.qubit_chs[1], name="qubit1_semiZZ0_half", sigma=pi2_sigma_cycles, length=4 * pi2_sigma_cycles
-            )
-            self.setup_and_pulse(
-                ch=self.qubit_chs[1],
-                style="arb",
-                freq=freq_reg,
-                phase=phase,
-                gain=gain,
-                waveform="qubit1_semiZZ0_half",
-            )
-            self.sync_all()
->>>>>>> 28dfae1e
 
         elif init_state == "|1002>":
             self.X_pulse(q=0, play=True)
