--- conflicted
+++ resolved
@@ -203,32 +203,8 @@
 #     if not repeat:
 #         clifford_1q[pulse[0] + "," + pulse[1]] = new_mat
 clifford_1q_names = list(clifford_1q.keys())
-<<<<<<< HEAD
 # print(len(clifford_1q_names), "elements in clifford_1q")
 # print(clifford_1q_names)
-=======
-assert (
-    len(clifford_1q_names) == 24
-), f"you have {len(clifford_1q_names)} elements in your Clifford group instead of 24!"
-# print(len(clifford_1q_names), "elements in clifford_1q")
-# print(clifford_1q_names)
-
-# Get the average number of X/2 gates per Clifford gate
-count = 0
-for n in range(len(clifford_1q_names)):  # n is index in clifford_1q_names
-    gates = clifford_1q_names[n].split(",")
-    for gate in gates:
-        # print(gate)
-        if gate == "I" or "Z" in gate:
-            continue
-        if "/2" in gate:
-            count += 1
-            # print("added 1 to count")
-        else:
-            count += 2
-            # print("added 2 to count")
-# print("Average number of X/2 gates per Clifford gate:", count / len(clifford_1q_names))
->>>>>>> bacb4ddb
 
 for name, matrix in clifford_1q.items():
     z_new = np.argmax(matrix[:, 0])  # +Z goes to row where col 0 is 1
@@ -2488,15 +2464,9 @@
         
         data["popln_ef_std"] = np.std(probs_ef, axis=1)
         data["popln_ef_avg"] = np.average(probs_ef, axis=1)
-<<<<<<< HEAD
         data["popln_ef_err"] = np.std(probs_ef, axis=1)/np.sqrt(np.shape(probs_ef)[1])
         
         if not(self.measure_f_only) and self.measure_f: 
-=======
-        data["popln_ef_err"] = np.std(probs_ef, axis=1) / np.sqrt(np.shape(probs_ef)[1])
-
-        if not (self.measure_f_only):
->>>>>>> bacb4ddb
             data["popln_ge_std"] = np.std(probs_ge, axis=1)
             data["popln_ge_avg"] = np.average(probs_ge, axis=1)
             data["popln_ge_err"] = np.std(probs_ge, axis=1)/np.sqrt(np.shape(probs_ge)[1])
@@ -2600,13 +2570,12 @@
         probs_ef_avg = data["popln_ef_avg"]
         probs_ef_std = data["popln_ef_std"]
         probs_ef_err = data["popln_ef_err"]
-<<<<<<< HEAD
+        
+        probs_gf_subspace_avg = data["popln_gf_subspace_avg"]
+        probs_gf_subspace_std = data["popln_gf_subspace_std"]
+        probs_gf_subspace_err = data["popln_gf_subspace_err"]
         
         if not(self.measure_f_only) and self.measure_f:
-=======
-
-        if not self.measure_f_only:
->>>>>>> bacb4ddb
             probs_ge_avg = data["popln_ge_avg"]
             probs_ge_std = data["popln_ge_std"]
             probs_ge_err = data["popln_ge_err"]
@@ -2615,6 +2584,7 @@
             probs_ee_err = data["popln_ee_err"]
             print("probs_ge_avg", probs_ge_avg, "+/-", probs_ge_std)
             print("probs_ee_avg", probs_ee_avg, "+/-", probs_ee_std)
+            
 
         print("prob_eg_avg", probs_eg_avg, "+/-", probs_eg_std)
         print("prob_subspace_avg", probs_subspace_avg, "+/-", probs_subspace_std)
