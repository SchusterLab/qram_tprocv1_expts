import logging

import matplotlib.pyplot as plt
import numpy as np
import scipy as sp
from qick import *
from qick.helpers import ch2list
from slab import AttrDict, Experiment
from tqdm import tqdm_notebook as tqdm

import experiments.fitting as fitter

logger = logging.getLogger("qick.qick_asm")
logger.setLevel(logging.ERROR)


def rotate_and_threshold(ishots_1q, qshots_1q=None, angle=None, threshold=None, amplitude_mode=False, avg_shots=False):
    """
    Takes ishots, qshots, angle, threshold all specified for 1 qubit only (so angle, threshold are both numbers)
    If angle is not None, applies the rotation to ishots, qshots
    If threshold is not None, bins shots into 0/1 if less than/greater than threshold
    If avg shots is True, returns the average value of ishots (qshots if specified)
    """
    if amplitude_mode:
        assert qshots_1q is not None
    ishots_1q = np.array(ishots_1q)
    qshots_1q = np.array(qshots_1q)
    assert len(np.array(ishots_1q).shape) == 1  # 1d array, for 1q only
    if qshots_1q is not None:
        assert len(np.array(ishots_1q).shape) == 1  # 1d array, for 1q only
    if angle is not None:
        assert qshots_1q is not None
        assert len(np.array(angle).shape) == 0  # number for 1q only
    if threshold is not None:
        assert len(np.array(threshold).shape) == 0  # number for 1q only

    ifinal = ishots_1q
    qfinal = qshots_1q if qshots_1q is not None else np.zeros_like(ifinal)

    if angle is not None:
        ifinal = ishots_1q * np.cos(np.pi / 180 * angle) - qshots_1q * np.sin(np.pi / 180 * angle)
        qfinal = ishots_1q * np.sin(np.pi / 180 * angle) + qshots_1q * np.cos(np.pi / 180 * angle)

    if amplitude_mode:
        ifinal = np.abs(ifinal + 1j * qfinal)
        qfinal = np.zeros_like(ifinal)

    if threshold is not None:
        ifinal = np.heaviside(ifinal - threshold, 0)
        qfinal = np.zeros_like(ifinal)

    if avg_shots:
        ifinal = np.average(ifinal)
        qfinal = np.average(qfinal)

    return ifinal, qfinal


def post_select_shots(
    final_qubit,
    all_ishots_raw_q,
    ps_thresholds,
    ps_qubits,
    n_init_readout,
    all_qshots_raw_q=None,
    angles=None,
    post_process="threshold",
    amplitude_mode=False,
    thresholds=None,
    verbose=False,
    return_keep_indices=False,
):

    """
    final_qubit: qubit whose final, post selected shots should be returned
    all_ishots_raw_q: ishots for each qubit, shape should be (adc_chs, n_init_readout + 1, reps)
    all_qshots_raw_q: optional qshots if ishots was not already rotated
    angles: if specified, combines ishots_raw and qshots_raw to get the rotated shots
    ps_thresholds: post selection thresholds for all qubits. Make sure these have been calibrated for each of ps_qubits!
    ps_qubits: qubits to do post selection on
    post_process: post processing on the final readout, 'threshold' or 'scale'
    thresholds: thresholding for all qubits. Only uses the value for the final readout, and only does so if post_process='threshold (1 qubit only)

    returns: shots_final for final_qubit only, post processed as requested
    """

    assert len(all_ishots_raw_q.shape) == 3
    if angles is not None:
        assert all_qshots_raw_q is not None
        assert len(all_qshots_raw_q.shape) == 3
    if angles is not None:
        angle = angles[final_qubit]
    else:
        angle = None
    ishots_final, qshots_final = rotate_and_threshold(
        ishots_1q=all_ishots_raw_q[final_qubit, -1, :],
        qshots_1q=all_qshots_raw_q[final_qubit, -1, :],
        angle=angle,
        threshold=None,
        amplitude_mode=amplitude_mode,
        avg_shots=False,
    )
    reps_orig = len(ishots_final)

    keep_prev = np.ones_like(ishots_final, dtype="bool")
    for i_readout in range(n_init_readout):
        for ps_qubit in ps_qubits:
            # For initialization readouts, shots_raw is the rotated i value
            if angles is not None:
                angle = angles[ps_qubit]
            else:
                angle = None
            shots_readout, _ = rotate_and_threshold(
                ishots_1q=all_ishots_raw_q[ps_qubit, i_readout, :],
                qshots_1q=all_qshots_raw_q[ps_qubit, i_readout, :],
                angle=angle,
                threshold=None,
                amplitude_mode=amplitude_mode,
                avg_shots=False,
            )
            # print(ps_qubit, np.average(shots_readout))

            keep_prev = np.logical_and(keep_prev, shots_readout < ps_thresholds[ps_qubit])

            # if verbose:
            #     print('i_readout', i_readout, 'ps_qubit', ps_qubit, 'keep', np.sum(keep_prev), 'of', reps_orig, f'shots ({100*np.sum(keep_prev)/reps_orig} %)')
    if verbose:
        print("keep", np.sum(keep_prev), "of", reps_orig, f"shots ({100*np.sum(keep_prev)/reps_orig} %)")

    # Apply thresholding if necessary
    assert post_process in [None, "threshold"]
    if post_process == "threshold" and thresholds is not None:
        assert len(np.array(thresholds).shape) == 1  # array
    if post_process is None:
        thresholds = [None] * 4
    if thresholds is None:
        assert post_process is None
    shots_final, _ = rotate_and_threshold(
        ishots_1q=ishots_final,
        qshots_1q=qshots_final,
        threshold=thresholds[final_qubit],
        avg_shots=False,
        amplitude_mode=amplitude_mode,
    )

    assert shots_final.shape == keep_prev.shape
    if return_keep_indices:
        return shots_final[keep_prev], keep_prev
    return shots_final[keep_prev]


def ps_threshold_adjust(ps_thresholds_init, adjust, ge_avgs, angles, amplitude_mode=False):
    """
    Given a set of ps_thresholds_init for all qubits, adjust by ratio. The ratio is defined relative to the
    ge_avgs provided as [Ig, Qg, Ie, Qe]*num_qubits, which will be rotated by angles for each of the qubits;
    Adjust should be specified for each qubit
    Adjust = 0 indicates keep the ps_threshold as the default threshold point
    Adjust < 0: adjust = -1 indicates to set the ps_threshold to the (rotated) g avg value, linear scaling between 0 and -1
    Adjust > 0: adjust = +1 indicates to set the ps_threshold to the (rotated) e avg value, linear scaling between 0 and 1
    """

    num_qubits_sample = 4
    ps_thresholds_init = np.array(ps_thresholds_init)
    ge_avgs = np.array(ge_avgs)
    angles = np.array(angles)
    adjust = np.array(adjust)
    assert ps_thresholds_init.shape == (num_qubits_sample,)
    assert ge_avgs.shape == (num_qubits_sample, 4)
    assert adjust.shape == (num_qubits_sample,)
    g_avgs = np.array(
        [
            rotate_and_threshold(
                ishots_1q=[ge_avgs[q, 0]],
                qshots_1q=[ge_avgs[q, 1]],
                angle=angles[q],
                threshold=None,
                amplitude_mode=amplitude_mode,
                avg_shots=False,
            )[0][0]
            for q in range(num_qubits_sample)
        ]
    )
    e_avgs = np.array(
        [
            rotate_and_threshold(
                ishots_1q=[ge_avgs[q, 2]],
                qshots_1q=[ge_avgs[q, 3]],
                angle=angles[q],
                threshold=None,
                amplitude_mode=amplitude_mode,
                avg_shots=False,
            )[0][0]
            for q in range(num_qubits_sample)
        ]
    )
    # print('new g avgs', g_avgs)
    # print('new e avgs', e_avgs)

    ps_thresholds = ps_thresholds_init.copy()
    # print('old ps threshold', ps_thresholds)
    for q in range(len(adjust)):
        if adjust[q] < 0:
            ps_thresholds[q] += adjust[q] * (ps_thresholds_init[q] - g_avgs[q])
        elif adjust[q] > 0:
            ps_thresholds[q] += adjust[q] * (e_avgs[q] - ps_thresholds_init[q])
    # print('new ps threshold', ps_thresholds)
    return ps_thresholds


class CliffordAveragerProgram(AveragerProgram):
    """
    Averager program that takes care of the standard pulse loading for basic X, Y, Z +/- pi and pi/2
    """

    # def update(self):
    #     pass

    def __init__(self, soccfg, cfg):
        self.cfg = AttrDict(cfg)
        self.cfg.update(self.cfg.expt)
        self.gen_delays = [0] * len(soccfg["gens"])  # need to calibrate via oscilloscope

        # copy over parameters for the acquire method
        self.cfg.reps = cfg.expt.reps

        super().__init__(soccfg, self.cfg)

    """
    Wrappers to load and play pulses.
    If play is false, must specify all parameters and all params will be saved (load params).

    If play is true, uses the default values saved from the load call, temporarily overriding freq, phase, or gain if specified to not be None. Sets the pulse registers with these settings and plays the pulse. If you want to set freq, phase, or gain via registers/update,
    be sure to set the default value to be None at loading time.

    If play is True, registers will automatically be set regardless of set_reg flag.
    If play is False, registers will b set based on value of set_reg flag, but pulse will not be played.
    """

    def handle_const_pulse(
        self,
        name,
        waveformname=None,
        ch=None,
        length=None,
        freq_MHz=None,
        phase_deg=None,
        gain=None,
        reload=False,
        play=False,
        set_reg=False,
        ro_ch=None,
        flag=None,
        phrst=0,
        sync_after=True,
    ):
        """
        Load/play a constant pulse of given length.
        """
        if name is not None and (name not in self.pulse_dict.keys() or reload):
            assert ch is not None
            self.pulse_dict.update(
                {
                    name: dict(
                        ch=ch,
                        name=name,
                        type="const",
                        length=length,
                        freq_MHz=freq_MHz,
                        phase_deg=phase_deg,
                        gain=gain,
                        ro_ch=ro_ch,
                        flag=flag,
                    )
                }
            )
        if play or set_reg:
            assert name in self.pulse_dict.keys()
            # if not (ch == None):
            #     print('Warning: you have specified a pulse parameter that can only be changed when loading.')
            params = self.pulse_dict[name].copy()
            if freq_MHz is not None:
                params["freq_MHz"] = freq_MHz
            if phase_deg is not None:
                params["phase_deg"] = phase_deg
            if gain is not None:
                params["gain"] = gain
            if ro_ch is not None:
                params["ro_ch"] = ro_ch
            self.set_pulse_registers(
                ch=params["ch"],
                style="const",
                freq=self.freq2reg(params["freq_MHz"], gen_ch=params["ch"], ro_ch=params["ro_ch"]),
                phase=self.deg2reg(params["phase_deg"], gen_ch=params["ch"]),
                gain=params["gain"],
                length=params["length"],
                phrst=phrst,
            )
            if play:
                self.pulse(ch=params["ch"])
                if sync_after:
                    self.sync_all()

    def handle_gauss_pulse(
        self,
        name,
        waveformname=None,
        ch=None,
        sigma=None,
        freq_MHz=None,
        phase_deg=None,
        gain=None,
        reload=False,
        play=False,
        set_reg=False,
        flag=None,
        phrst=0,
        sync_after=True,
    ):
        """
        Load/play a gaussian pulse of length 4 sigma on channel ch
        If either play, registers are always set, or can just set the regs and not play with set_reg=True, play=False
        """
        if name not in self.pulse_dict.keys() or reload:
            assert None not in [ch, sigma]
            if waveformname is None:
                waveformname = name
            self.pulse_dict.update(
                {
                    name: dict(
                        ch=ch,
                        name=name,
                        waveformname=waveformname,
                        type="gauss",
                        sigma=sigma,
                        freq_MHz=freq_MHz,
                        phase_deg=phase_deg,
                        gain=gain,
                        flag=flag,
                    )
                }
            )
            if reload or waveformname not in self.envelopes[ch].keys():
                self.add_gauss(ch=ch, name=waveformname, sigma=sigma, length=sigma * 4)
        if play or set_reg:
            # if not (ch == sigma == None):
            #     print('Warning: you have specified a pulse parameter that can only be changed when loading.')
            params = self.pulse_dict[name].copy()
            if freq_MHz is not None:
                params["freq_MHz"] = freq_MHz
            if phase_deg is not None:
                params["phase_deg"] = phase_deg
            if gain is not None:
                params["gain"] = gain
            self.set_pulse_registers(
                ch=params["ch"],
                style="arb",
                freq=self.freq2reg(params["freq_MHz"], gen_ch=params["ch"]),
                phase=self.deg2reg(params["phase_deg"], gen_ch=params["ch"]),
                gain=params["gain"],
                waveform=params["waveformname"],
                phrst=phrst,
            )
            if play:
                # print('playing gauss pulse', params['name'], 'on ch', params['ch'])
                self.pulse(ch=params["ch"])
                if sync_after:
                    self.sync_all()

    def handle_flat_top_pulse(
        self,
        name,
        waveformname=None,
        ch=None,
        sigma=3,
        flat_length=None,
        freq_MHz=None,
        phase_deg=None,
        gain=None,
        reload=False,
        play=False,
        set_reg=False,
        flag=None,
        phrst=0,
        sync_after=True,
    ):
        """
        Plays a gaussian ramp up (2*sigma), a constant pulse of length flat_length+4*sigma,
        plus a gaussian ramp down (2*sigma) on channel ch.
        By default: sigma=3 clock cycles
        """
        if name not in self.pulse_dict.keys() or reload:
            assert None not in [ch, sigma, flat_length]
            if waveformname is None:
                waveformname = name
            self.pulse_dict.update(
                {
                    name: dict(
                        ch=ch,
                        name=name,
                        waveformname=waveformname,
                        type="flat_top",
                        sigma=sigma,
                        flat_length=flat_length,
                        freq_MHz=freq_MHz,
                        phase_deg=phase_deg,
                        gain=gain,
                        flag=flag,
                    )
                }
            )
            if reload or waveformname not in self.envelopes[ch].keys():
                # print('all waveforms')
                # for i_ch in range(len(self.envelopes)):
                #     print(self.envelopes[i_ch].keys())
                self.add_gauss(ch=ch, name=waveformname, sigma=sigma, length=sigma * 4)
                # print('added', waveformname, 'ch', ch)
                # print(self.gen_chs.keys())
        if play or set_reg:
            # if not (ch == name == sigma == length == None):
            #     print('Warning: you have specified a pulse parameter that can only be changed when loading.')
            assert name in self.pulse_dict.keys()
            params = self.pulse_dict[name].copy()
            if freq_MHz is not None:
                params["freq_MHz"] = freq_MHz
            if phase_deg is not None:
                params["phase_deg"] = phase_deg
            if gain is not None:
                params["gain"] = gain
            self.set_pulse_registers(
                ch=params["ch"],
                style="flat_top",
                freq=self.freq2reg(params["freq_MHz"], gen_ch=params["ch"]),
                phase=self.deg2reg(params["phase_deg"], gen_ch=params["ch"]),
                gain=params["gain"],
                waveform=params["waveformname"],
                length=params["flat_length"],
                phrst=phrst,
            )
            if play:
                self.pulse(ch=params["ch"])
                if sync_after:
                    self.sync_all()

    def handle_mux4_pulse(
        self, name, ch=None, mask=None, length=None, reload=False, play=False, set_reg=False, flag=None
    ):
        """
        Load/play a constant pulse of given length on the mux4 channel.
        """
        # if name is not None or reload: # and name not in self.pulse_dict.keys():
        if name not in self.pulse_dict.keys() or reload:
            assert ch is not None
            assert ch == 6, "Only ch 6 on q3diamond supports mux4 currently!"
            self.pulse_dict.update({name: dict(ch=ch, name=name, type="mux4", mask=mask, length=length, flag=flag)})
        if play or set_reg:
            assert name in self.pulse_dict.keys()
            params = self.pulse_dict[name].copy()
            if mask is not None:
                params["mask"] = mask
            if length is not None:
                params["length"] = length
            self.set_pulse_registers(ch=params["ch"], style="const", length=params["length"], mask=params["mask"])
            if play:
                self.pulse(ch=params["ch"])
                self.sync_all()

    def add_IQ(self, ch, name, I_mhz_vs_us, Q_mhz_vs_us, times_us, plot_IQ=True):
        """
        I_mhz_vs_us, Q_mhz_vs_us = functions of time in us, in units of MHz
        times_us = times at which I_mhz_vs_us and Q_mhz_vs_us are defined
        """
        gencfg = self.soccfg["gens"][ch]
        maxv = gencfg["maxv"] * gencfg["maxv_scale"] - 1
        samps_per_clk = gencfg["samps_per_clk"]

        num_samps_tot = samps_per_clk * self.us2cycles(times_us[-1], gen_ch=ch)
        times_samps = np.arange(0, int(num_samps_tot))
        times_samps_interp = np.linspace(0, num_samps_tot, len(times_us))
        # print("num samps", num_samps_tot, times_us[-1])

        IQ_scale = max((np.max(np.abs(I_mhz_vs_us)), np.max(np.abs(Q_mhz_vs_us))))
        I_func = sp.interpolate.interp1d(times_samps_interp, I_mhz_vs_us / IQ_scale, kind="linear", fill_value=0)
        Q_func = sp.interpolate.interp1d(times_samps_interp, -Q_mhz_vs_us / IQ_scale, kind="linear", fill_value=0)
        iamps = I_func(times_samps)
        qamps = Q_func(times_samps)

        # plot_IQ = True
        if plot_IQ:
            plt.figure()
            plt.title(f"Pulse on ch{ch}, waveform {name}")
            # plt.plot(iamps, '.-')
            plt.plot(times_samps, I_func(times_samps), ".-", label="I")
            # plt.plot(qamps, '.-')
            plt.plot(times_samps, Q_func(times_samps), ".-", label="Q")
            # print(times_samps.shape, I_func(times_samps).shape)
            plt.ylabel("Amplitude [a.u.]")
            plt.xlabel("Sample Index")
            plt.legend()
            plt.show()

        self.add_pulse(ch=ch, name=name, idata=maxv * iamps, qdata=maxv * qamps)

    def add_IQ_ILC(self, ch, name, I_mhz_vs_us, Q_mhz_vs_us, times_us, plot_IQ=True):

        gencfg = self.soccfg["gens"][ch]
        maxv = gencfg["maxv"] * gencfg["maxv_scale"] - 1
        samps_per_clk = gencfg["samps_per_clk"]
        times_cycles = np.linspace(0, self.us2cycles(times_us[-1], gen_ch=ch), len(times_us))
        times_samps = samps_per_clk * times_cycles
        I_func = sp.interpolate.interp1d(times_samps, I_mhz_vs_us, kind="linear", fill_value=0)
        Q_func = sp.interpolate.interp1d(times_samps, -Q_mhz_vs_us, kind="linear", fill_value=0)
        t = np.arange(0, np.round(times_samps[-1]))
        iamps = I_func(t)
        qamps = Q_func(t)

        if plot_IQ:
            plt.figure()
            plt.title(f"Pulse on ch{ch}, waveform {name}")
            # plt.plot(iamps, '.-')
            plt.plot(times_samps, I_func(times_samps), ".-", label="I")
            # plt.plot(qamps, '.-')
            plt.plot(times_samps, Q_func(times_samps), ".-", label="Q")
            plt.ylabel("Amplitude [a.u.]")
            plt.xlabel("Sample Index")
            plt.legend()
            plt.show()

        # rescale with the voltage
        v_scale = maxv // 2
        _i = v_scale * iamps
        _q = v_scale * qamps

        # check that the IQ values are not larger than the max
        assert np.all(np.abs(_i) <= maxv)
        assert np.all(np.abs(_i) <= maxv)

        self.add_pulse(ch=ch, name=name, idata=_i, qdata=_q)

    def handle_IQ_pulse(
        self,
        name,
        waveformname=None,
        ch=None,
        I_mhz_vs_us=None,
        Q_mhz_vs_us=None,
        times_us=None,
        freq_MHz=None,
        phase_deg=None,
        gain=None,
        reload=False,
        ro_ch=None,
        play=False,
        set_reg=False,
        flag=None,
        phrst=0,
        sync_after=True,
        plot_IQ=True,
        ILC=False,
    ):
        """
        Load/play an arbitrary IQ pulse on channel ch
        """
        if name not in self.pulse_dict.keys() or reload:
            assert ch is not None and I_mhz_vs_us is not None and Q_mhz_vs_us is not None and times_us is not None
            if waveformname is None:
                waveformname = name
            self.pulse_dict.update(
                {
                    name: dict(
                        ch=ch,
                        name=name,
                        waveformname=waveformname,
                        type="IQpulse",
                        I_mhz_vs_us=I_mhz_vs_us,
                        Q_mhz_vs_us=Q_mhz_vs_us,
                        times_us=times_us,
                        freq_MHz=freq_MHz,
                        phase_deg=phase_deg,
                        gain=gain,
                        flag=flag,
                        ro_ch=ro_ch,
                    )
                }
            )
            if reload or waveformname not in self.envelopes[ch].keys():
                if ILC:
                    self.add_IQ_ILC(
                        ch=ch,
                        name=waveformname,
                        I_mhz_vs_us=I_mhz_vs_us,
                        Q_mhz_vs_us=Q_mhz_vs_us,
                        times_us=times_us,
                        plot_IQ=plot_IQ,
                    )
                else:
                    self.add_IQ(
                        ch=ch,
                        name=waveformname,
                        I_mhz_vs_us=I_mhz_vs_us,
                        Q_mhz_vs_us=Q_mhz_vs_us,
                        times_us=times_us,
                        plot_IQ=plot_IQ,
                    )
        if play or set_reg:
            # if not (ch == sigma == None):
            #     print('Warning: you have specified a pulse parameter that can only be changed when loading.')
            params = self.pulse_dict[name].copy()
            if freq_MHz is not None:
                params["freq_MHz"] = freq_MHz
            if phase_deg is not None:
                params["phase_deg"] = phase_deg
            if gain is not None:
                params["gain"] = gain
            if ro_ch is not None:
                params["ro_ch"] = ro_ch

            assert params["freq_MHz"] > 0, "IQ pulse may not be calibrated for frequency"
            assert params["gain"] > 0, "IQ pulse may not be calibrated for gain"
            self.set_pulse_registers(
                ch=params["ch"],
                style="arb",
                freq=self.freq2reg(params["freq_MHz"], gen_ch=params["ch"], ro_ch=params["ro_ch"]),
                phase=self.deg2reg(params["phase_deg"], gen_ch=params["ch"]),
                gain=int(params["gain"]),
                waveform=params["waveformname"],
                phrst=phrst,
            )
            if play:
                self.pulse(ch=params["ch"])
                if sync_after:
                    self.sync_all()

    def setup_robust_pulse(
        self,
        q,
        play,
        name,
        ZZ_qubit=None,
        phase_deg=0,
        set_reg=True,
        flag=None,
        reload=False,
        plot_IQ=False,
        sync_after=True,
    ):
        I_values_MHz = None
        Q_values_MHz = None
        times_us = None
        freq_MHz = None
        gain = None

        # print(f"Setting up robust pulse for qubit {q}, ZZ_qubit {ZZ_qubit}")
        if ZZ_qubit is None:
            ZZ_qubit = q

        pulse_cfg = self.cfg.device.qubit.pulses.pihalf_ge_robust
        if name not in self.pulse_dict.keys() or reload:
            pulse_filename = pulse_cfg.filename[q]
            pulse_filepath = os.path.join("S:\\QRAM\\qram_4QR2\\optctrl_pulses", pulse_filename + ".npz")
            pulse_params_dict = dict()  # open file
            with np.load(pulse_filepath) as npzfile:
                for key in npzfile.keys():
                    pulse_params_dict.update({key: npzfile[key]})
            times = pulse_params_dict["times"]

            I_values_MHz = np.array(pulse_params_dict[f"I_{q}"]) * 1e-6
            Q_values_MHz = np.array(pulse_params_dict[f"Q_{q}"]) * 1e-6
            times_us = times * 1e6
            freq_MHz = self.f_ges_robust[q, ZZ_qubit]
            gain = self.pihalf_gain_robust[q, ZZ_qubit]

        self.handle_IQ_pulse(
            name=name,
            ch=self.qubit_chs[q],
            I_mhz_vs_us=I_values_MHz,
            Q_mhz_vs_us=Q_values_MHz,
            times_us=times_us,
            freq_MHz=freq_MHz,
            phase_deg=phase_deg,
            gain=gain,
            set_reg=set_reg,
            flag=flag,
            play=play,
            plot_IQ=plot_IQ,
            reload=reload,
            sync_after=sync_after,
        )

    def add_adiabatic(self, ch, name, mu, beta, period_us):
        """mu, beta are dimensionless"""
        period = self.us2cycles(period_us, gen_ch=ch)
        gencfg = self.soccfg["gens"][ch]
        maxv = gencfg["maxv"] * gencfg["maxv_scale"]
        samps_per_clk = gencfg["samps_per_clk"]
        length = np.round(period) * samps_per_clk
        period *= samps_per_clk
        t = np.arange(0, length)
        iamp, qamp = fitter.adiabatic_iqamp(t, amp_max=1, mu=mu, beta=beta, period=period)
        self.add_pulse(ch=ch, name=name, idata=maxv * iamp, qdata=maxv * qamp)

    def handle_adiabatic_pulse(
        self,
        name,
        waveformname=None,
        ch=None,
        mu=None,
        beta=None,
        period_us=None,
        freq_MHz=None,
        phase_deg=None,
        gain=None,
        reload=False,
        play=False,
        set_reg=False,
        flag=None,
        phrst=0,
    ):
        """
        Load/play an adiabatic pi pulse on channel ch
        """
        if name not in self.pulse_dict.keys() or reload:
            assert None not in [ch, mu, beta, period_us]
            if waveformname is None:
                waveformname = name
            self.pulse_dict.update(
                {
                    name: dict(
                        ch=ch,
                        name=name,
                        waveformname=waveformname,
                        type="adiabatic",
                        mu=mu,
                        beta=beta,
                        period_us=period_us,
                        freq_MHz=freq_MHz,
                        phase_deg=phase_deg,
                        gain=gain,
                        flag=flag,
                    )
                }
            )
            if reload or waveformname not in self.envelopes[ch].keys():
                self.add_adiabatic(ch=ch, name=waveformname, mu=mu, beta=beta, period_us=period_us)
                # print('added gauss pulse', name, 'on ch', ch)
        if play or set_reg:
            # if not (ch == sigma == None):
            #     print('Warning: you have specified a pulse parameter that can only be changed when loading.')
            params = self.pulse_dict[name].copy()
            if freq_MHz is not None:
                params["freq_MHz"] = freq_MHz
            if phase_deg is not None:
                params["phase_deg"] = phase_deg
            if gain is not None:
                params["gain"] = gain
            self.set_pulse_registers(
                ch=params["ch"],
                style="arb",
                freq=self.freq2reg(params["freq_MHz"], gen_ch=params["ch"]),
                phase=self.deg2reg(params["phase_deg"], gen_ch=params["ch"]),
                gain=params["gain"],
                waveform=params["waveformname"],
                phrst=phrst,
            )
            if play:
                # print('playing gauss pulse', params['name'], 'on ch', params['ch'])
                self.pulse(ch=params["ch"])
                self.sync_all()

    def build_full_mux_pulse(
        self,
        mask,
        mux_freqs,
        mixer_freq=None,
        relative_amps=None,
        lengths=None,
        pulse_I_shapes=None,
        pulse_Q_shapes=None,
        times_us=None,
        plot_IQ=True,
        dt_us=0.01e-3,
    ):
        """
        Generates the I/Q modulated pulse on 1 full ch which generates each of the mux_freqs on top of a mixer_freq
        that allows for pulse shaping on each of the frequencies.

        mask: list of which indices in lengths, mux_freqs, pulse_I_shapes, pulse_Q_shapes to play
        mux_freqs: list of frequencies to play in MHz
        mixer_freq: carrier frequency in MHz
        relative_amps: additional scaling factor applied on top of the IQ pulse waveforms to scale the amplitude of each frequency component individually

        Specify either:
        lengths: length of each frequency to play in us; for indices that don't use the max length, nothing is played for that frequency for the rest of the time. If this is specified, a constant pulse is played.

        Or:
        pulse_I_shapes, pulse_Q_shapes: intended pulse shaping on each frequency as if they were generated individually. Just need the I/Q to have right relative amplitude vs us; amplitude will be rescaled to 1 and then by the DAC gain. If pulse shapes are specified, they must be lists of shape (len(mux_freqs), num_time_steps) where num_time_steps is determined by times_us

        returns: tot_I_vs_us, tot_Q_vs_us, the total I/Q waveforms to be played and times_us the times at which these waveforms are sampled
        """
        use_const_lengths = lengths is not None
        use_pulse_shapes = pulse_I_shapes is not None and pulse_Q_shapes is not None and times_us is not None
        assert use_const_lengths or use_pulse_shapes
        assert not (use_const_lengths and use_pulse_shapes), "Specify either const lengths or pulse shapes, not both"

        if use_const_lengths:
            assert len(lengths) == len(mux_freqs)
            tot_length_us = max(lengths)
            times_us = np.linspace(0, tot_length_us, int(tot_length_us / dt_us))
            pulse_I_shapes = np.ones((len(mux_freqs), len(times_us)))
            pulse_Q_shapes = np.zeros((len(mux_freqs), len(times_us)))

        modulated_times_us = np.linspace(0, times_us[-1], int(times_us[-1] / dt_us))

        tot_I_vs_us = np.zeros_like(modulated_times_us)
        tot_Q_vs_us = np.zeros_like(modulated_times_us)
        modulated_Is = np.zeros((len(mux_freqs), len(modulated_times_us)))
        modulated_Qs = np.zeros((len(mux_freqs), len(modulated_times_us)))
        if relative_amps is None:
            relative_amps = np.ones(len(mux_freqs))
        relative_amps = np.array(relative_amps)
        bool_mask = np.array([q in mask for q in range(len(relative_amps))], dtype=int)
        relative_amps *= bool_mask
        for q in mask:
            if use_const_lengths:
                mask_func = relative_amps[q] * np.heaviside(lengths[q] - modulated_times_us, 0)
                # print(relative_amps[q])
            else:
                mask_func = relative_amps[q] * np.ones_like(modulated_times_us)
            mask_func[0] = 0
            mask_func[-1] = 0

            I_func = sp.interpolate.interp1d(times_us, pulse_I_shapes[q], kind="linear", fill_value=0)
            Q_func = sp.interpolate.interp1d(times_us, pulse_Q_shapes[q], kind="linear", fill_value=0)
            pulse_I_shape = mask_func * I_func(modulated_times_us)
            pulse_Q_shape = mask_func * Q_func(modulated_times_us)

            modulated_I = pulse_I_shape * np.cos(
                mux_freqs[q] * 2 * np.pi * modulated_times_us
            ) + pulse_Q_shape * np.sin(mux_freqs[q] * 2 * np.pi * modulated_times_us)
            modulated_Is[q] = modulated_I
            tot_I_vs_us += modulated_I

            modulated_Q = -pulse_I_shape * np.sin(
                mux_freqs[q] * 2 * np.pi * modulated_times_us
            ) + pulse_Q_shape * np.cos(mux_freqs[q] * 2 * np.pi * modulated_times_us)
            modulated_Qs[q] = modulated_Q
            tot_Q_vs_us += modulated_Q

        # plot_IQ = True
        if plot_IQ:
            assert mixer_freq is not None
            plt.figure()
            xpts = modulated_times_us
            for q in mask:
                fourier = np.fft.fftshift(
                    np.abs(
                        np.fft.fft(
                            modulated_Is[q] * np.cos(mixer_freq * 2 * np.pi * modulated_times_us)
                            + modulated_Qs[q] * np.sin(mixer_freq * 2 * np.pi * modulated_times_us)
                        )
                    )
                )
                freqs = np.fft.fftshift(np.fft.fftfreq(len(fourier), d=(xpts[1] - xpts[0])))
                plt.plot(freqs, fourier, label=f"Q{q}")
            plt.xlabel("Frequency [MHz]")
            # plt.xlim(0, 2000)
            # plt.ylim(0, 30000)
            plt.legend()
            plt.title(f"Fourier Transform of Modulated Pulse")
            plt.show()

            plt.figure()
            for q in mask:
                plt.plot(modulated_times_us, modulated_Is[q], label=f"I{q}")
                plt.plot(modulated_times_us, modulated_Qs[q], label=f"Q{q}")
            plt.xlabel("Time [us]")
            plt.ylabel("Amplitude [a.u.]")
            plt.legend()
            plt.title(f"Pulse Envelopes")
            plt.show()

        return tot_I_vs_us, tot_Q_vs_us, modulated_times_us

    def handle_full_mux_pulse(
        self,
        name,
        ch,
        relative_amps,
        mask=None,
        mux_freqs=None,
        mixer_freq=None,
        lengths=None,
        pulse_I_shapes=None,
        pulse_Q_shapes=None,
        times_us=None,
        phase_deg=None,
        plot_IQ=True,
        dt_us=0.01e-3,
        ro_ch=None,
        reload=False,
        play=False,
        set_reg=False,
        sync_after=True,
        flag=None,
    ):
        relative_amps = np.array(relative_amps)
        bool_mask = np.array([q in mask for q in range(len(relative_amps))], dtype=int)
        relative_amps *= bool_mask
        assert np.all((relative_amps <= 1) & (relative_amps >= 0)), "Relative amplitudes must be between 0 and 1"

        if name not in self.pulse_dict.keys() or reload:
            assert ch is not None
            assert mask is not None
            assert mux_freqs is not None
            assert mixer_freq is not None
            # assert lengths is not None
            tot_I_vs_us, tot_Q_vs_us, times_us = self.build_full_mux_pulse(
                mask=mask,
                mux_freqs=mux_freqs,
                mixer_freq=mixer_freq,
                lengths=lengths,
                relative_amps=relative_amps,
                pulse_I_shapes=pulse_I_shapes,
                pulse_Q_shapes=pulse_Q_shapes,
                times_us=times_us,
                plot_IQ=plot_IQ,
                dt_us=dt_us,
            )
        else:
            tot_I_vs_us, tot_Q_vs_us, times_us = [None] * 3

        # Scale so the same relative amp always gives the same amount of power regardless of what the other amplitudes are specified as
        gencfg = self.soccfg["gens"][ch]
        maxv = gencfg["maxv"] * gencfg["maxv_scale"] - 1
        gain = maxv * np.sum(relative_amps) / len(mux_freqs)
        assert times_us[-1] > 0, f"Full mux pulse length on gen ch {ch} must be greater than 0"
        # print("gain", gain, mask, mux_freqs, mixer_freq)

        self.handle_IQ_pulse(
            name=name,
            ch=ch,
            I_mhz_vs_us=tot_I_vs_us,
            Q_mhz_vs_us=tot_Q_vs_us,
            times_us=times_us,
            freq_MHz=mixer_freq,
            ro_ch=ro_ch,
            phase_deg=phase_deg,
            gain=gain,
            reload=reload,
            play=play,
            set_reg=set_reg,
            flag=flag,
            sync_after=sync_after,
            plot_IQ=plot_IQ,
        )

    """
    Clifford pulse defns. extra_phase is given in deg. flag can be used to identify certain pulses.
    If play=False, just loads pulse.
    special: adiabatic, pulseiq
    General drive: Omega cos((wt+phi)X) -> Delta/2 Z + Omega/2 (cos(phi) X + sin(phi) Y)
    """

    def X_half_pulse(
        self,
        q,
        divide_len=True,
        ZZ_qubit=None,
        neg=False,
        extra_phase=0,
        play=False,
        set_reg=False,
        name="X",
        flag=None,
        special=None,
        phrst=0,
        reload=False,
        sync_after=True,
        pihalf=True,
        **kwargs,
    ):

        # q: qubit number in config
        if ZZ_qubit is None:
            ZZ_qubit = q

        if special is None and self.use_robust_pulses:  # use robust pulses as the default X/2
            special = "robust"
<<<<<<< HEAD
            
        # print('qubit', q)
        # print('special', special)
  
        
=======

>>>>>>> 4a0a1815
        # Get the freq, phase, length, type (assumes using default ge pulse)
        assert self.f_ges.shape == (self.num_qubits_sample, self.num_qubits_sample)
        f_ge_MHz = self.f_ges[q, ZZ_qubit]
        # gain = self.pi_ge_gains[q, ZZ_qubit]
        correction_phase = self.cfg.device.qubit.pulses.pi_ge.half_correction_phase[
            q * self.num_qubits_sample + ZZ_qubit
        ]
        # print("correction phase", correction_phase)
        phase_deg = self.overall_phase[q] + extra_phase + correction_phase
        if neg:
            phase_deg -= 180
        sigma_cycles = self.us2cycles(self.pi_ge_sigmas[q, ZZ_qubit], gen_ch=self.qubit_chs[q])
        type = self.cfg.device.qubit.pulses.pi_ge.type[q]

        waveformname = "pi_ge"
        if special:
            if special == "adiabatic":
                gain = self.cfg.device.qubit.pulses.pi_ge_adiabatic.gain[q]
                period_us = self.cfg.device.qubit.pulses.pi_ge_adiabatic.period[q]
                mu = self.cfg.device.qubit.pulses.pi_ge_adiabatic.mu[q]
                beta = self.cfg.device.qubit.pulses.pi_ge_adiabatic.beta[q]
                if "adiabatic" not in name:
                    name = name + "_adiabatic"
                waveformname = "pi_ge_adiabatic"
                type = "adiabatic"
            elif special == "pulseiq":
                type = "pulseiq"
                waveformname = "pi_ge_IQ"
                assert (
                    "I_mhz_vs_us" in kwargs.keys() and "Q_mhz_vs_us" in kwargs.keys() and "times_us" in kwargs.keys()
                )
                I_mhz_vs_us = kwargs["I_mhz_vs_us"]
                Q_mhz_vs_us = kwargs["Q_mhz_vs_us"]
                times_us = kwargs["times_us"]

            elif special == "robust":
                type = "robust"
                name += "_robust"
            elif special == "gauss":
                type = "gauss"
                name += "_gauss"

        if ZZ_qubit != q:
            waveformname += f"_ZZ{ZZ_qubit}"
            name += f"_ZZ{ZZ_qubit}"

        if divide_len:
            sigma_cycles = sigma_cycles // 2
            waveformname += "_half"
            gain = self.pi_ge_half_gains[q, ZZ_qubit]
        else:
            gain = self.pi_ge_half_gain_pi_sigmas[q, ZZ_qubit]

        name += "_half"

        if special == "robust":
            # gain, freq are retrieved within setup_robust_pulse
            plot_IQ = False
            if "plot_IQ" in self.cfg.expt and self.cfg.expt.plot_IQ:
                plot_IQ = True
            self.setup_robust_pulse(
                q,
                name=f"{name}_q{q}",
                ZZ_qubit=ZZ_qubit,
                phase_deg=phase_deg,
                play=play,
                set_reg=set_reg,
                reload=reload,
                plot_IQ=plot_IQ,
                sync_after=sync_after,
                flag=flag,
            )
            return

        assert f_ge_MHz > 0, f'pulse on {q} {"ZZ "+str(ZZ_qubit) if ZZ_qubit != q else ""}freq may not be calibrated'
        assert (
            gain > 0
        ), f'pihalf pulse on {q} {"ZZ "+str(ZZ_qubit) if ZZ_qubit != q else ""}gain may not be calibrated'
        assert (
            sigma_cycles > 0
        ), f'pulse on {q} {"ZZ "+str(ZZ_qubit) if ZZ_qubit != q else ""}sigma may not be calibrated'

        if type == "const":
            self.handle_const_pulse(
                name=f"{name}_q{q}",
                ch=self.qubit_chs[q],
                waveformname=f"{waveformname}_q{q}",
                length=sigma_cycles,
                freq_MHz=f_ge_MHz,
                phase_deg=phase_deg,
                gain=gain,
                play=play,
                set_reg=set_reg,
                flag=flag,
                phrst=phrst,
                reload=reload,
                sync_after=sync_after,
            )
        elif type == "gauss":
            self.handle_gauss_pulse(
                name=f"{name}_q{q}",
                ch=self.qubit_chs[q],
                waveformname=f"{waveformname}_q{q}",
                sigma=sigma_cycles,
                freq_MHz=f_ge_MHz,
                phase_deg=phase_deg,
                gain=gain,
                play=play,
                set_reg=set_reg,
                flag=flag,
                phrst=phrst,
                reload=reload,
                sync_after=sync_after,
            )
            # if play: print(f"playing phase {phase_deg}, waveform {waveformname}_q{q}, gain {gain}, ch {self.qubit_chs[q]}")
        elif type == "adiabatic":
            assert not pihalf, "Cannot do pihalf pulse with adiabatic"
            self.handle_adiabatic_pulse(
                name=f"{name}_q{q}",
                ch=self.qubit_chs[q],
                waveformname=f"{waveformname}_q{q}",
                mu=mu,
                beta=beta,
                period_us=period_us,
                freq_MHz=f_ge_MHz,
                phase_deg=phase_deg,
                gain=gain,
                play=play,
                set_reg=set_reg,
                flag=flag,
                phrst=phrst,
                reload=reload,
                sync_after=sync_after,
            )
        elif type == "pulseiq":
            assert not pihalf, "Cannot do pihalf pulse with pulseiq"
            self.handle_IQ_pulse(
                name=f"{name}_q{q}",
                ch=self.qubit_chs[q],
                waveformname=f"{waveformname}_q{q}",
                I_mhz_vs_us=I_mhz_vs_us,
                Q_mhz_vs_us=Q_mhz_vs_us,
                times_us=times_us,
                freq_MHz=f_ge_MHz,
                phase_deg=phase_deg,
                gain=gain,
                play=play,
                set_reg=set_reg,
                flag=flag,
                phrst=phrst,
                reload=reload,
                sync_after=sync_after,
            )

        elif type == "flat_top":
            assert False, "flat top not checked yet"
            flat_length = (
                self.us2cycles(self.cfg.device.qubit.pulses.pi_ge.length[q], gen_ch=self.qubit_chs[q]) - 3 * 4
            )
            self.handle_flat_top_pulse(
                name=f"{name}_q{q}",
                ch=self.qubit_chs[q],
                waveformname=f"{waveformname}_q{q}",
                sigma=sigma_cycles,
                flat_length=flat_length,
                freq_MHz=f_ge_MHz,
                phase_deg=phase_deg,
                gain=gain,
                play=play,
                set_reg=set_reg,
                flag=flag,
                phrst=phrst,
                reload=reload,
            )
        else:
            assert False, f"Pulse type {type} not supported."

    def X_pulse(
        self,
        q,
        pihalf=False,
        divide_len=True,
        ZZ_qubit=None,
        neg=False,
        extra_phase=0,
        play=False,
        set_reg=False,
        name="X",
        flag=None,
        special=None,
        phrst=0,
        reload=False,
        sync_after=True,
        **kwargs,
    ):

        n_pulse = 1
        if not pihalf:
            n_pulse = 2

        for i in range(n_pulse):
            self.X_half_pulse(
                q=q,
                divide_len=divide_len,
                ZZ_qubit=ZZ_qubit,
                neg=neg,
                extra_phase=extra_phase,
                play=play,
                set_reg=set_reg,
                name=name,
                flag=flag,
                special=special,
                phrst=phrst,
                reload=reload,
                sync_after=sync_after,
                pihalf=pihalf,
                **kwargs,
            )

    def Y_pulse(
        self,
        q,
        pihalf=False,
        divide_len=True,
        ZZ_qubit=None,
        neg=False,
        extra_phase=0,
        adiabatic=False,
        play=False,
        set_reg=False,
        flag=None,
        phrst=0,
        special=None,
        reload=False,
        sync_after=True,
    ):
        # The sign of the 180 does not matter, but the sign of the pihalf does!
        self.X_pulse(
            q,
            pihalf=pihalf,
            divide_len=divide_len,
            ZZ_qubit=ZZ_qubit,
            neg=not neg,
            extra_phase=90 + extra_phase,
            play=play,
            set_reg=set_reg,
            name="Y",
            flag=flag,
            adiabatic=adiabatic,
            special=special,
            phrst=phrst,
            reload=reload,
            sync_after=sync_after,
        )

    def Z_pulse(self, q, pihalf=False, neg=False, extra_phase=0, play=False, **kwargs):
        dac_type = self.qubit_ch_types[q]
        assert not dac_type == "mux4", "Currently cannot set phase for mux4!"
        phase_adjust = 180
        if pihalf:
            phase_adjust = 90  # the sign of the 180 does not matter, but the sign of the pihalf does!
        if neg:
            phase_adjust *= -1
        if play:
            self.overall_phase[q] += phase_adjust + extra_phase

    def reset_and_sync(self):
        # Phase reset all channels except readout DACs (since mux ADCs can't be phase reset)
        for ch in self.gen_chs.keys():
            if ch not in self.measure_chs:  # doesn't work for the mux ADCs
                # print('resetting', ch)
                self.setup_and_pulse(ch=ch, style="const", freq=100, phase=0, gain=100, length=10, phrst=1)
        self.sync_all(10)

    def set_gen_delays(self):
        for ch in self.gen_chs:
            delay_ns = self.cfg.hw.soc.dacs.delay_chs.delay_ns[
                np.argwhere(np.array(self.cfg.hw.soc.dacs.delay_chs.ch) == ch)[0][0]
            ]
            delay_cycles = self.us2cycles(delay_ns * 1e-3, gen_ch=ch)
            self.gen_delays[ch] = delay_cycles

    def sync_all(self, t=0):
        super().sync_all(t=t, gen_t0=self.gen_delays)

    def setup_readout(self):
        """
        Declare resonator generators, declare ADCs, add readout pulses

        For a fullmux expt:
        full_mux_expt: whether to use the full_mux to do the readout or standard mux setup
        If True, specify:
        full_mux_chs: list of full mux channels to use for all possible qubits
        mask: list of qubits to play the readout
        Specify either (see build_full_mux_pulse for more details):
        lengths
        OR
        pulse_I_shapes
        pulse_Q_shapes
        times_us (should be just a 1d array that is the same for all channels in full_mux_chs)

        To automatically set up readout reset using the cfg params, the minimal you need to specify is
        full_mux_expt: True
        resonator_reset: list of qubits to generate a reset pulse on the full_mux_chs
        (other qubits will get a constant pulse)
        """
        full_mux_expt = False
        if "full_mux_expt" in self.cfg.expt and self.cfg.expt.full_mux_expt:
            full_mux_expt = self.cfg.expt.full_mux_expt

        if "resonator_reset" in self.cfg.expt and self.cfg.expt.resonator_reset is not None:
            assert (
                full_mux_expt
            ), "Warning: you are trying to do resonator reset but have not specified cfg.full_mux_expt = True"

        if not full_mux_expt:
            self.setup_mux_gen_readout()
        else:
            override_reset_pulse_shape = "pulse_I_shapes" in self.cfg.expt and self.cfg.expt.pulse_I_shapes is not None
            if (
                "resonator_reset" in self.cfg.expt
                and self.cfg.expt.resonator_reset is not None
                and not override_reset_pulse_shape
            ):
                assert (
                    len(np.array(self.cfg.expt.resonator_reset)) > 0
                ), "resonator_reset must be a list of qubits to apply reset pulse to; other qubits will receive a constant pulse of the same length as the reset pulse"

                kappa_ext = self.cfg.device.readout.kappa_ext
                kerr = self.cfg.device.readout.kerr
                t_rise = self.cfg.device.readout.t_rise_reset
                readout_length = self.cfg.device.readout.readout_length
                self.cfg.expt.full_mux_chs = self.cfg.hw.soc.dacs.readout.full_mux_chs
                self.cfg.expt.mask = [0, 1, 2, 3]

                # check that all readout lengths are the same
                assert len(set(readout_length)) == 1, "All readout lengths must be the same"
                Tp = readout_length[0]
                nstep = 500
                times_us = np.linspace(0, Tp, nstep)
                assert Tp > 0, "Readout pulse length must be greater than 0"

                pulse_I_shapes = []
                pulse_Q_shapes = []

                if "plot_IQ" in self.cfg.expt and self.cfg.expt.plot_IQ:
                    plt.figure(figsize=(5, 4))
                    plt.suptitle(f"Readout Reset Pulses Masking {self.cfg.expt.resonator_reset}")

                for q in range(self.num_qubits_sample):
                    if q in self.cfg.expt.resonator_reset:
                        readout_pulser = ReadoutResetPulser(
                            kappa_ext_MHz=2 * np.pi * kappa_ext[q],
                            kappa_int_MHz=0,
                            chi_MHz=0,
                            kerr_MHz=2 * np.pi * kerr[q],
                        )
                        _, (I_pulse, Q_pulse) = readout_pulser.flat_top_kerr_drive(
                            t_rise=t_rise[q], Tp=Tp, num_filter=1, nstep=nstep
                        )
                    else:
                        I_pulse, Q_pulse = np.ones((2, nstep))
                    pulse_I_shapes.append(I_pulse)
                    pulse_Q_shapes.append(Q_pulse)

                    if "plot_IQ" in self.cfg.expt and self.cfg.expt.plot_IQ:
                        plt.plot(times_us, I_pulse, label=f"I{q}")
                        plt.plot(times_us, Q_pulse, label=f"Q{q}")

                pulse_I_shapes = np.array(pulse_I_shapes)
                pulse_Q_shapes = np.array(pulse_Q_shapes)

                if "plot_IQ" in self.cfg.expt and self.cfg.expt.plot_IQ:
                    plt.legend()
                    plt.xlabel("Time [us]")
                    plt.tight_layout()
                    plt.show()

                self.cfg.expt.pulse_I_shapes = pulse_I_shapes
                self.cfg.expt.pulse_Q_shapes = pulse_Q_shapes
                self.cfg.expt.times_us = times_us
                self.cfg.expt.lengths = None

            assert "full_mux_chs" in self.cfg.expt and self.cfg.expt.full_mux_chs is not None
            full_mux_chs = self.cfg.expt.full_mux_chs
            assert "mask" in self.cfg.expt and self.cfg.expt.mask is not None
            mask = self.cfg.expt.mask
            assert mask == [
                0,
                1,
                2,
                3,
            ], "Most programs assume all ADC chs are triggered so the overall mask should be all qubits!"

            lengths = self.cfg.expt.lengths if "lengths" in self.cfg.expt else None
            pulse_I_shapes = self.cfg.expt.pulse_I_shapes if "pulse_I_shapes" in self.cfg.expt else None
            pulse_Q_shapes = self.cfg.expt.pulse_Q_shapes if "pulse_Q_shapes" in self.cfg.expt else None
            times_us = self.cfg.expt.times_us if "times_us" in self.cfg.expt else None
            if lengths is not None:
                self.readout_lengths_adc = [
                    self.us2cycles(length, ro_ch=ro_ch) for length, ro_ch in zip(lengths, self.adc_chs)
                ]
            else:
                self.readout_lengths_adc = [self.us2cycles(times_us[-1], ro_ch=ro_ch) for ro_ch in self.adc_chs]

            if "len_readout_adc" in self.cfg.expt and self.cfg.expt.len_readout_adc is not None:
                self.readout_lengths_adc = [
                    self.us2cycles(length, ro_ch=ro_ch)
                    for length, ro_ch in zip(self.cfg.expt.len_readout_adc, self.adc_chs)
                ]

            if "len_readout_adc" in self.cfg.expt and self.cfg.expt.len_readout_adc is not None:
                self.readout_lengths_adc = [
                    self.us2cycles(length, ro_ch=ro_ch)
                    for length, ro_ch in zip(self.cfg.expt.len_readout_adc, self.adc_chs)
                ]

            mixer_freqs = np.array(self.cfg.hw.soc.dacs.readout.mixer_freq)
            # assert np.all(mixer_freqs == mixer_freqs[0])
            if "plot_IQ" in self.cfg.expt:
                plot_IQ = self.cfg.expt.plot_IQ
            else:
                plot_IQ = False
            mux_freqs = self.cfg.device.readout.frequency
            mux_gains = self.cfg.device.readout.gain
            self.setup_fullmux_readout(
                full_mux_chs=full_mux_chs,
                mask=mask,
                mixer_freqs=mixer_freqs,
                mux_freqs=mux_freqs,
                mux_gains=mux_gains,
                lengths=lengths,
                pulse_I_shapes=pulse_I_shapes,
                pulse_Q_shapes=pulse_Q_shapes,
                times_us=times_us,
                plot_IQ=plot_IQ,
            )

    def setup_mux_gen_readout(self):
        self.f_res_regs = [
            self.freq2reg(f, gen_ch=gen_ch, ro_ch=adc_ch)
            for f, gen_ch, adc_ch in zip(self.cfg.device.readout.frequency, self.res_chs, self.adc_chs)
        ]

        mux_mixer_freq = None
        mux_freqs = [0] * 4  # MHz
        mux_gains = [0] * 4
        mux_ro_ch = None
        mux_nqz = None
        for q in range(self.num_qubits_sample):
            assert self.res_ch_types[q] in ["full", "mux4"]
            if self.res_ch_types[q] == "full":
                if self.res_chs[q] not in self.measure_chs:
                    self.declare_gen(
                        ch=self.res_chs[q], nqz=self.cfg.hw.soc.dacs.readout.nyquist[q]
                    )  # , ro_ch=self.adc_chs[q])

                    if self.cfg.device.readout.gain[q] < 1:
                        gain = int(self.cfg.device.readout.gain[q] * 2**15)
                    self.handle_const_pulse(
                        name=f"measure{q}",
                        ch=self.res_chs[q],
                        ro_ch=self.adc_chs[q],
                        length=max(self.readout_lengths_dac),
                        freq_MHz=self.cfg.device.readout.frequency[q] + self.cfg.hw.soc.dacs.readout.mixer_freq[q],
                        phase_deg=0,
                        gain=gain,
                        play=False,
                        set_reg=True,
                    )
                    self.measure_chs.append(self.res_chs[q])
                    self.meas_ch_types.append(self.res_ch_types[q])
                    self.meas_ch_qs.append(q)

            elif self.res_ch_types[q] == "mux4":
                assert self.res_chs[q] == 6
                self.mask.append(q)
                if mux_mixer_freq is None:
                    mux_mixer_freq = self.cfg.hw.soc.dacs.readout.mixer_freq[q]
                else:
                    assert (
                        mux_mixer_freq == self.cfg.hw.soc.dacs.readout.mixer_freq[q]
                    )  # ensure all mux channels have specified the same mixer freq
                mux_freqs[q] = self.cfg.device.readout.frequency[q]
                mux_gains[q] = self.cfg.device.readout.gain[q]
                mux_ro_ch = self.adc_chs[q]
                mux_nqz = self.cfg.hw.soc.dacs.readout.nyquist[q]
                if self.res_chs[q] not in self.measure_chs:
                    self.measure_chs.append(self.res_chs[q])
                    self.meas_ch_types.append("mux4")
                    self.meas_ch_qs.append(-1)

        # declare mux4 channel
        if "mux4" in self.res_ch_types:
            self.declare_gen(
                ch=6, nqz=mux_nqz, mixer_freq=mux_mixer_freq, mux_freqs=mux_freqs, mux_gains=mux_gains, ro_ch=mux_ro_ch
            )
            self.handle_mux4_pulse(
                name=f"measure", ch=6, length=max(self.readout_lengths_dac), mask=self.mask, play=False, set_reg=True
            )

        # declare adcs - readout for all qubits everytime, defines number of buffers returned regardless of number of adcs triggered
        for q in range(self.num_qubits_sample):
            if self.adc_chs[q] not in self.ro_chs:
                self.declare_readout(
                    ch=self.adc_chs[q],
                    length=self.readout_lengths_adc[q],
                    freq=self.cfg.device.readout.frequency[q],
                    gen_ch=self.res_chs[q],
                )

    def setup_fullmux_readout(
        self,
        full_mux_chs,
        mask,
        mixer_freqs,
        mux_freqs,
        mux_gains,
        mux_nqz=2,
        lengths=None,
        pulse_I_shapes=None,
        pulse_Q_shapes=None,
        times_us=None,
        plot_IQ=False,
    ):
        mask_dict_unique_chs = dict()
        mixer_dict_unique_chs = dict()

        for i_ch, ch in enumerate(full_mux_chs):
            if ch not in mask_dict_unique_chs.keys():
                mask_dict_unique_chs[ch] = []
                mixer_dict_unique_chs[ch] = mixer_freqs[i_ch]
            if i_ch in mask:
                mask_dict_unique_chs[ch].append(i_ch)
            assert (
                mixer_freqs[i_ch] == mixer_dict_unique_chs[ch]
            ), f"All mixer freqs that use the same full_mux_ch should be the same but mixer for qubit {i_ch} is {mixer_freqs[i_ch]} and previous mixer_freq is {mixer_dict_unique_chs[ch]} on full mux ch {ch}"

        self.f_res_regs = [0] * self.num_qubits_sample
        rounded_mux_freqs = [0] * self.num_qubits_sample
        rounded_freqs = [0] * self.num_qubits_sample
        rounded_mixer_freq_dict_unique_chs = dict()
        for q in range(self.num_qubits_sample):
            # Need mixer_mux_rounded + mux_rounded = adc_rounded = mixer_full_rounded + full_rounded
            full_mux_ch = full_mux_chs[q]
            orig_mixer_freq = mixer_freqs[q]
            chs_to_round = [self.soccfg["gens"][full_mux_ch]]

            mask_ch = mask_dict_unique_chs[full_mux_ch]
            adc_chs_ch = [self.adc_chs[qq] for qq in mask_ch]
            for ch in adc_chs_ch:
                chs_to_round.append(self.soccfg["readouts"][ch])

            rounded_mixer_freq = self.roundfreq(orig_mixer_freq, chs_to_round)
            rounded_mixer_freq_dict_unique_chs[full_mux_ch] = rounded_mixer_freq
            # rounded_mux_freqs[q] = np.abs(self.roundfreq(mux_freqs[q], chs_to_round))
            rounded_mux_freqs[q] = self.roundfreq(mux_freqs[q], chs_to_round)
            rounded_freqs[q] = rounded_mixer_freq + rounded_mux_freqs[q]

            self.f_res_regs[q] = self.freq2reg(rounded_mux_freqs[q], gen_ch=full_mux_ch, ro_ch=self.adc_chs[q])
            self.res_chs[q] = full_mux_ch

        for full_mux_ch in mask_dict_unique_chs.keys():
            qubits_ch = mask_dict_unique_chs[full_mux_ch]
            mixer_freq_ch = mixer_dict_unique_chs[full_mux_ch]
            adc_chs_ch = [self.adc_chs[q] for q in qubits_ch]
            self.declare_gen(ch=full_mux_ch, nqz=mux_nqz, ro_ch=adc_chs_ch[0])

            mask_ch = [i for i in range(len(qubits_ch))]
            mux_freqs_ch = [rounded_mux_freqs[q] for q in qubits_ch]
            rounded_mixer_freq = rounded_mixer_freq_dict_unique_chs[full_mux_ch]
            mux_gains_ch = [mux_gains[q] for q in qubits_ch]
            lengths_ch = [lengths[q] for q in qubits_ch] if lengths is not None else None
            pulse_I_shapes_ch = [pulse_I_shapes[q] for q in qubits_ch] if pulse_I_shapes is not None else None
            pulse_Q_shapes_ch = [pulse_Q_shapes[q] for q in qubits_ch] if pulse_Q_shapes is not None else None

            assert max(mux_gains_ch) > 0, f"All mux gains are 0 for gen ch {full_mux_ch}"
            assert len(mask_ch) > 0, f"Len of mask is 0 for gen_ch {full_mux_ch}"
            self.handle_full_mux_pulse(
                name=f"measure",
                ch=full_mux_ch,
                mask=mask_ch,
                mux_freqs=mux_freqs_ch,
                mixer_freq=rounded_mixer_freq,
                relative_amps=mux_gains_ch,
                lengths=lengths_ch,
                pulse_I_shapes=np.array(pulse_I_shapes_ch),
                pulse_Q_shapes=(
                    -1 * np.array(pulse_Q_shapes_ch) if pulse_Q_shapes is not None else None
                ),  # the convention is actually consistent with the rfsoc convention, unlike in the optimal control code
                times_us=times_us,
                phase_deg=0,
                plot_IQ=plot_IQ,
                # ro_ch=self.adc_chs[0],  # don't need this since we already rounded the freq I guess
                reload=True,
                play=False,
                set_reg=True,
            )
            self.measure_chs.append(full_mux_ch)
            self.meas_ch_types.append("full")

        # declare adcs - readout for all qubits everytime, defines number of buffers returned regardless of number of adcs triggered
        for q in range(self.num_qubits_sample):
<<<<<<< HEAD
            # print('ADC readout length', self.readout_lengths_adc[q])
=======
            # print("ADC readout length", self.readout_lengths_adc[q])
>>>>>>> 4a0a1815
            if self.adc_chs[q] not in self.ro_chs:
                self.declare_readout(
                    ch=self.adc_chs[q],
                    length=self.readout_lengths_adc[q],
                    freq=rounded_freqs[q],
                    gen_ch=self.res_chs[q],
                )
                # print(f"adc {self.adc_chs[q]} freq {rounded_freqs[q]}")

    def measure_readout_cool(
        self, n_init_readout=None, n_trig=None, init_read_wait_us=None, extended_readout_delay_cycles=3
    ):
        """
        Pulse and acquire the initial readout pulse for pre-selection
        """
        if n_init_readout is None:
            assert "n_init_readout" in self.cfg.expt
            n_init_readout = self.cfg.expt.n_init_readout
        if n_trig is None:
            assert "n_trig" in self.cfg.expt
            n_trig = self.cfg.expt.n_trig
        if init_read_wait_us is None:
            assert "init_read_wait_us" in self.cfg.expt
            init_read_wait_us = self.cfg.expt.init_read_wait_us
        if "rounds" in self.cfg.expt:
            assert self.cfg.expt.rounds == 1, "shots get averaged in a weird way when rounds != 1"

        if "use_gf_readout" not in self.cfg.expt or not self.cfg.expt.use_gf_readout:
            self.use_gf_readout = None
        else:
            self.use_gf_readout = self.cfg.expt.use_gf_readout
        if self.use_gf_readout is not None:
            # n_trig *= 2
            self.gf_readout_init(qubits=self.cfg.expt.use_gf_readout)
        for i_readout in range(n_init_readout):
            for i_trig in range(n_trig):
                trig_offset = self.cfg.device.readout.trig_offset[0]
                if i_trig == n_trig - 1:
                    syncdelay = self.us2cycles(init_read_wait_us)  # last readout for this trigger stack
                else:
                    syncdelay = (
                        extended_readout_delay_cycles  # only sync to the next readout in the same trigger stack
                    )
                    # trig_offset = 0

                # print('sync delay us', self.cycles2us(syncdelay))
                # Note that by default the mux channel will play the pulse for all frequencies for the max of the pulse times on all channels - but the acquistion may not be happening the entire time.
                self.measure(
                    # pulse_ch=self.readout_cool_measure_chs,
                    pulse_ch=self.measure_chs,
                    adcs=self.adc_chs,
                    adc_trig_offset=trig_offset,
                    wait=True,
                    syncdelay=syncdelay,
                )

    def get_shots(self, angle=None, threshold=None, avg_shots=False, verbose=False, amplitude_mode=False):
        """
        Collect shots for all adcs, rotates by given angle (degrees), separate based on threshold (if not None), and averages over all shots (i.e. returns data[num_chs, 1] as opposed to data[num_chs, num_shots]) if requested.
        Returns avgi (idata), avgq (qdata) which avgi/q are avg over shot_avg
        """
        

        idata, qdata = self.get_multireadout_shots(
            angle=angle, threshold_final=threshold, amplitude_mode=amplitude_mode
        )

        idata = idata[:, -1, :]
        qdata = qdata[:, -1, :]
        if avg_shots:
            idata = np.average(idata, axis=1)
            qdata = np.average(qdata, axis=1)
        return idata, qdata

    def get_multireadout_shots(self, angle=None, threshold_final=None, amplitude_mode=False, avg_trigs=True):
        """
        For all readouts, angle is applied if None; threshold_final is applied only to the last readout
        threshold_final should be specified for all qubits
        If avg_trigs is False, return as if each trig is a separate readout
        If amplitude_mode is True, does thresholding based on amplitude (and assumes the threshold provided is this threshold)
        """
        n_init_readout = self.cfg.expt.n_init_readout
        n_trig = self.cfg.expt.n_trig
        # print('n_init_readout', n_init_readout, 'n_trig', n_trig)

        # NOTE: this code assumes the number of expts in a single program is 1 (i.e. this must be an Averager not RAverager program!)

        self.num_qubits_sample = len(self.cfg.device.readout.frequency)
        if angle is None:
            angle = [0] * self.num_qubits_sample

        di_buf = np.array([self.di_buf[i] / ro["length"] for i, (ch, ro) in enumerate(self.ro_chs.items())])
        dq_buf = np.array([self.dq_buf[i] / ro["length"] for i, (ch, ro) in enumerate(self.ro_chs.items())])
        for i, ch in enumerate(self.ro_chs):
            idata_ch, qdata_ch = rotate_and_threshold(
                ishots_1q=di_buf[i],
                qshots_1q=dq_buf[i],
                angle=angle[i],
                threshold=None,
                amplitude_mode=amplitude_mode,
                avg_shots=False,
            )
            di_buf[i] = idata_ch
            dq_buf[i] = qdata_ch

        shots_i = di_buf.reshape((len(self.ro_chs), (1 + n_init_readout * n_trig) * self.cfg.expt.reps))
        shots_q = dq_buf.reshape((len(self.ro_chs), (1 + n_init_readout * n_trig) * self.cfg.expt.reps))

        shots_reshaped_shape = (len(self.ro_chs), 1 + n_init_readout, self.cfg.expt.reps)
        if not avg_trigs:
            shots_reshaped_shape = (len(self.ro_chs), 1 + n_init_readout * n_trig, self.cfg.expt.reps)
        shots_i_reshaped = np.zeros(shots_reshaped_shape)
        shots_q_reshaped = np.zeros(shots_reshaped_shape)
        for i in range(len(self.ro_chs)):
            meas_per_expt = 1 + n_init_readout * n_trig
            
            # reshape + average over n_trig for the init readouts
            if n_init_readout > 0 and n_trig > 0:
                # init reads shape: reps, n_init_readout, n_trig
                if avg_trigs:
                    shots_i_init_reads = np.reshape(
                        np.reshape(shots_i[i], (self.cfg.expt.reps, meas_per_expt))[:, :-1],
                        (self.cfg.expt.reps, n_init_readout, n_trig),
                    )
                    shots_q_init_reads = np.reshape(
                        np.reshape(shots_q[i], (self.cfg.expt.reps, meas_per_expt))[:, :-1],
                        (self.cfg.expt.reps, n_init_readout, n_trig),
                    )
                    shots_i_reshaped[i, :-1, :] = np.average(shots_i_init_reads, axis=2).T
                    shots_q_reshaped[i, :-1, :] = np.average(shots_q_init_reads, axis=2).T
                else:
                    shots_i_init_reads = np.reshape(
                        np.reshape(shots_i[i], (self.cfg.expt.reps, meas_per_expt))[:, :-1],
                        (self.cfg.expt.reps, n_init_readout * n_trig),
                    )
                    shots_q_init_reads = np.reshape(
                        np.reshape(shots_q[i], (self.cfg.expt.reps, meas_per_expt))[:, :-1],
                        (self.cfg.expt.reps, n_init_readout * n_trig),
                    )
                    shots_i_reshaped[i, :-1, :] = shots_i_init_reads.T
                    shots_q_reshaped[i, :-1, :] = shots_q_init_reads.T

            # reshape for the final readout (only 1 n_trig here)
            # final read shape: reps
            shots_i_final_read = np.reshape(shots_i[i], (self.cfg.expt.reps, meas_per_expt))[:, -1]
            shots_q_final_read = np.reshape(shots_q[i], (self.cfg.expt.reps, meas_per_expt))[:, -1]
            shots_i_reshaped[i, -1, :] = shots_i_final_read
            shots_q_reshaped[i, -1, :] = shots_q_final_read

        if threshold_final is not None:
            for i in range(len(self.ro_chs)):
                if amplitude_mode:
                    _shots_q_reshaped = np.zeros_like(shots_q_reshaped[i, -1, :])
                else:
                    _shots_q_reshaped = shots_q_reshaped[i, -1, :]
                    
                shots_i_reshaped[i, -1, :], _ = rotate_and_threshold(
                    ishots_1q=shots_i_reshaped[i, -1, :],
                    qshots_1q=_shots_q_reshaped,
                    threshold=threshold_final[i],
                    amplitude_mode=amplitude_mode,
                )

        # final shape: (ro_chs, n_init_readout + 1, reps)
        # or if not avg_trigs: (ro_chs, n_init_readout*n_trig + 1, reps)
        # return shots_i_reshaped, shots_q_reshaped
        return shots_i_reshaped, shots_q_reshaped

    def acquire(self, soc, load_pulses=True, progress=False, save_experiments=None):
        if not self.readout_cool:
            self.cfg.expt.n_trig = 1
            self.cfg.expt.n_init_readout = 0
        return super().acquire(
            soc,
            load_pulses=load_pulses,
            progress=progress,
            readouts_per_experiment=1 + self.cfg.expt.n_trig * self.cfg.expt.n_init_readout,
            save_experiments=save_experiments,
        )

    def acquire_rotated(
        self,
        soc,
        progress,
        angle=None,
        threshold=None,
        ge_avgs=None,
        amplitude_mode=False,
        post_process=None,
        verbose=False,
    ):
        """
        If post_process == 'threshold': uses angle + threshold to categorize shots into 0 or 1 and calculate the population
        If post_process == 'scale': uses angle + ge_avgs to scale the average of all shots on a scale of 0 to 1. ge_avgs should be of shape (num_total_qubits, 4) and should represent the pre-rotation Ig, Qg, Ie, Qe
        If post_process == None: uses angle to rotate the i and q and then returns the avg i and q
        """
        avgi, avgq = self.acquire(soc, load_pulses=True, progress=progress)
        if post_process == "threshold":
            assert threshold is not None
        elif post_process == "scale":
            threshold = None  # just to double check nothing gets thresholded in get_shots
            assert ge_avgs is not None

        avgi_rot, avgq_rot = self.get_shots(
            angle=angle, threshold=threshold, avg_shots=True, verbose=verbose, amplitude_mode=amplitude_mode
        )

        if post_process == None or post_process == "threshold":
            return avgi_rot, avgq_rot
        elif post_process == "scale":
            ge_avgs_rot = [None] * 4
            for q, angle_q in enumerate(angle):
                if not isinstance(ge_avgs[q], (list, np.ndarray)):
                    continue  # this qubit was not calibrated
                Ig_q, Qg_q, Ie_q, Qe_q = ge_avgs[q]
                ge_avgs_rot[q] = [
                    Ig_q * np.cos(np.pi / 180 * angle_q) - Qg_q * np.sin(np.pi / 180 * angle_q),
                    Ie_q * np.cos(np.pi / 180 * angle_q) - Qe_q * np.sin(np.pi / 180 * angle_q),
                ]
            shape = None
            for q in range(4):
                if ge_avgs_rot[q] is not None:
                    shape = np.shape(ge_avgs_rot[q])
                    break
            for q in range(4):
                if ge_avgs_rot[q] is None:
                    ge_avgs_rot[q] = np.zeros(shape=shape)

            ge_avgs_rot = np.asarray(ge_avgs_rot)
            avgi_rot -= ge_avgs_rot[:, 0]
            avgi_rot /= ge_avgs_rot[:, 1] - ge_avgs_rot[:, 0]
            return avgi_rot, avgq_rot
        else:
            assert False, "Undefined post processing flag, options are None, threshold, scale"

    def initialize(self):
        self.cfg = AttrDict(self.cfg)
        self.cfg.update(self.cfg.expt)
        if "qubits" in self.cfg.expt:
            self.qubits = self.cfg.expt.qubits
        else:
            self.qubits = range(4)
        self.pulse_dict = dict()
        self.num_qubits_sample = len(self.cfg.device.readout.frequency)

        # all of these saved self.whatever instance variables should be indexed by the actual qubit number as opposed to qubits_i. this means that more values are saved as instance variables than is strictly necessary, but this is overall less confusing
        self.adc_chs = self.cfg.hw.soc.adcs.readout.ch
        self.res_chs = self.cfg.hw.soc.dacs.readout.ch
        self.res_ch_types = self.cfg.hw.soc.dacs.readout.type
        self.qubit_chs = self.cfg.hw.soc.dacs.qubit.ch
        self.qubit_ch_types = self.cfg.hw.soc.dacs.qubit.type

        self.cool_qubits = False
        if "cool_qubits" in self.cfg.expt and self.cfg.expt.cool_qubits is not None:
            self.cool_qubits = self.cfg.expt.cool_qubits
            self.swap_f0g1_chs = self.cfg.hw.soc.dacs.swap_f0g1.ch
            self.swap_f0g1_ch_types = self.cfg.hw.soc.dacs.swap_f0g1.type
            mixer_freqs = self.cfg.hw.soc.dacs.swap_f0g1.mixer_freq

        self.readout_cool = False
        if "readout_cool" in self.cfg.expt and self.cfg.expt.readout_cool:
            self.readout_cool = self.cfg.expt.readout_cool

        self.overall_phase = [0] * self.num_qubits_sample

        self.q_rps = [self.ch_page(ch) for ch in self.qubit_chs]  # get register page for qubit_ch

        self.f_ges = np.reshape(self.cfg.device.qubit.f_ge, (self.num_qubits_sample, self.num_qubits_sample))
        self.f_efs = np.reshape(self.cfg.device.qubit.f_ef, (self.num_qubits_sample, self.num_qubits_sample))
        self.pi_ge_gains = np.reshape(
            self.cfg.device.qubit.pulses.pi_ge.gain, (self.num_qubits_sample, self.num_qubits_sample)
        )
        self.pi_ge_sigmas = np.reshape(
            self.cfg.device.qubit.pulses.pi_ge.sigma, (self.num_qubits_sample, self.num_qubits_sample)
        )
        self.pi_ge_half_gains = np.reshape(
            self.cfg.device.qubit.pulses.pi_ge.half_gain, (self.num_qubits_sample, self.num_qubits_sample)
        )
        self.pi_ge_half_gain_pi_sigmas = np.reshape(
            self.cfg.device.qubit.pulses.pi_ge.half_gain_pi_sigma, (self.num_qubits_sample, self.num_qubits_sample)
        )
        self.pi_ef_gains = np.reshape(
            self.cfg.device.qubit.pulses.pi_ef.gain, (self.num_qubits_sample, self.num_qubits_sample)
        )
        self.pi_ef_sigmas = np.reshape(
            self.cfg.device.qubit.pulses.pi_ef.sigma, (self.num_qubits_sample, self.num_qubits_sample)
        )
        self.pi_ef_half_gains = np.reshape(
            self.cfg.device.qubit.pulses.pi_ef.half_gain, (self.num_qubits_sample, self.num_qubits_sample)
        )
        self.pi_ef_half_gain_pi_sigmas = np.reshape(
            self.cfg.device.qubit.pulses.pi_ef.half_gain_pi_sigma, (self.num_qubits_sample, self.num_qubits_sample)
        )
        self.f_ges_robust = np.reshape(
            self.cfg.device.qubit.f_ge_robust, (self.num_qubits_sample, self.num_qubits_sample)
        )
        self.pihalf_gain_robust = np.reshape(
            self.cfg.device.qubit.pulses.pihalf_ge_robust.gain, (self.num_qubits_sample, self.num_qubits_sample)
        )
        self.pi_ge_types = self.cfg.device.qubit.pulses.pi_ge.type
        self.pi_ef_types = self.cfg.device.qubit.pulses.pi_ef.type

        if self.cool_qubits:
            self.f_f0g1_regs = [
                self.freq2reg(f, gen_ch=ch) for f, ch in zip(self.cfg.device.qubit.f_f0g1, self.qubit_chs)
            ]

        self.readout_lengths_dac = [
            self.us2cycles(length, gen_ch=gen_ch)
            for length, gen_ch in zip(self.cfg.device.readout.readout_length, self.res_chs)
        ]

        if "len_readout_adc" in self.cfg.expt and self.cfg.expt.len_readout_adc is not None:
            _ro_lengths_adc = self.cfg.expt.len_readout_adc
        else:
            _ro_lengths_adc = self.cfg.device.readout.readout_length

        self.readout_lengths_adc = [
            self.us2cycles(length, ro_ch=ro_ch) for length, ro_ch in zip(_ro_lengths_adc, self.adc_chs)
        ]

        # add IQ pulses
        self.use_robust_pulses = False
        if "use_robust_pulses" in self.cfg.expt and self.cfg.expt.use_robust_pulses:
            self.use_robust_pulses = True

        # declare qubit dacs, add qubit pi_ge pulses
        for q in range(self.num_qubits_sample):
            mixer_freq = None
            if self.qubit_ch_types[q] == "int4":
                mixer_freq = self.cfg.hw.soc.dacs.qubit.mixer_freq[q]
            if self.qubit_chs[q] not in self.gen_chs:
                self.declare_gen(
                    ch=self.qubit_chs[q], nqz=self.cfg.hw.soc.dacs.qubit.nyquist[q], mixer_freq=mixer_freq
                )
            self.X_pulse(q=q, play=False, reload=True)

        if self.cool_qubits:
            mixer_freq = None
            for q in self.cfg.expt.cool_qubits:
                if self.swap_f0g1_ch_types[q] == "int4":
                    mixer_freq = mixer_freqs[q]
                if self.swap_f0g1_chs[q] not in self.gen_chs:
                    self.declare_gen(
                        ch=self.swap_f0g1_chs[q], nqz=self.cfg.hw.soc.dacs.swap_f0g1.nyquist[q], mixer_freq=mixer_freq
                    )

                self.pisigma_ef = self.us2cycles(
                    self.pi_ef_sigmas[q, q], gen_ch=self.qubit_chs[q]
                )  # default pi_ef value
                self.add_gauss(
                    ch=self.qubit_chs[q], name=f"pi_ef_qubit{q}", sigma=self.pisigma_ef, length=self.pisigma_ef * 4
                )
                if self.cfg.device.qubit.pulses.pi_f0g1.type[q] == "flat_top":
                    self.add_gauss(ch=self.swap_f0g1_chs[q], name=f"pi_f0g1_{q}", sigma=3, length=3 * 4)
                else:
                    assert False, "not implemented"

        # declare res dacs, add readout pulses, declare ADCs
        self.measure_chs = []
        self.meas_ch_types = []
        self.meas_ch_qs = []
        self.mask = []  # indices of mux_freqs, mux_gains list to play
        self.setup_readout()

        self.set_gen_delays()
        self.sync_all(200)


# ===================================================================== #

"""
Take care of extra clifford pulses for qutrits.
"""


class QutritAveragerProgram(CliffordAveragerProgram):
    def Xef_half_pulse(
        self,
        q,
        divide_len=True,
        name="X_ef",
        ZZ_qubit=None,
        neg=False,
        extra_phase=0,
        play=False,
        set_reg=False,
        flag=None,
        phrst=0,
        reload=True,
        sync_after=True,
    ):
        ch = self.qubit_chs[q]
        if ZZ_qubit is None:
            ZZ_qubit = q
        f_ef_MHz = self.f_efs[q, ZZ_qubit]
        # gain = self.pi_ef_gains[q, ZZ_qubit]
        phase_deg = self.overall_phase_ef[q] + extra_phase
        sigma_cycles = self.us2cycles(self.pi_ef_sigmas[q, ZZ_qubit], gen_ch=ch)
        type = self.cfg.device.qubit.pulses.pi_ef.type[q]
        waveformname = "pi_ef"
        if ZZ_qubit != q:
            waveformname += f"_ZZ{ZZ_qubit}"
            name += f"_ZZ{ZZ_qubit}"
        if divide_len:
            sigma_cycles = sigma_cycles // 2
            waveformname += "_half"
            gain = self.pi_ef_half_gains[q, ZZ_qubit]
        else:
            gain = self.pi_ef_half_gain_pi_sigmas[q, ZZ_qubit]
        name += "_half"
        assert (
            f_ef_MHz > 0
        ), f'EF pulse on {q} {"ZZ "+str(ZZ_qubit)+" " if ZZ_qubit != q else ""}freq may not be calibrated'
        assert (
            gain > 0
        ), f'pihalf EF pulse on {q} {"ZZ "+str(ZZ_qubit)+" " if ZZ_qubit != q else ""}gain may not be calibrated'
        assert (
            sigma_cycles > 0
        ), f'pihalf EF pulse on {q} {"ZZ "+str(ZZ_qubit)+" " if ZZ_qubit != q else ""}sigma may not be calibrated'
        if neg:
            phase_deg -= 180
        if type == "const":
            self.handle_const_pulse(
                name=f"{name}_q{q}",
                ch=ch,
                waveformname=f"{waveformname}_q{q}",
                length=sigma_cycles,
                freq_MHz=f_ef_MHz,
                phase_deg=phase_deg,
                gain=gain,
                play=play,
                set_reg=set_reg,
                flag=flag,
                phrst=phrst,
                reload=reload,
                sync_after=sync_after,
            )
        elif type == "gauss":
            self.handle_gauss_pulse(
                name=f"{name}_q{q}",
                ch=ch,
                waveformname=f"{waveformname}_q{q}",
                sigma=sigma_cycles,
                freq_MHz=f_ef_MHz,
                phase_deg=phase_deg,
                gain=gain,
                play=play,
                set_reg=set_reg,
                flag=flag,
                phrst=phrst,
                reload=reload,
                sync_after=sync_after,
            )
        elif type == "flat_top":
            sigma_ramp_cycles = 3
            flat_length_cycles = sigma_cycles - sigma_ramp_cycles * 4
            self.handle_flat_top_pulse(
                name=f"{name}_q{q}",
                ch=ch,
                waveformname=f"{waveformname}_q{q}",
                sigma=sigma_ramp_cycles,
                flat_length=flat_length_cycles,
                freq_MHz=f_ef_MHz,
                phase_deg=phase_deg,
                gain=gain,
                play=play,
                set_reg=set_reg,
                flag=flag,
                phrst=phrst,
                reload=reload,
                sync_after=sync_after,
            )
        else:
            assert False, f"Pulse type {type} not supported."

    def Xef_pulse(
        self,
        q,
        pihalf=False,
        divide_len=True,
        name="X_ef",
        ZZ_qubit=None,
        neg=False,
        extra_phase=0,
        play=False,
        set_reg=False,
        flag=None,
        phrst=0,
        reload=True,
        sync_after=True,
        special=None,
    ):
        if special is not None:
            assert False, "No special EF pulses have been implemented!"
        n_pulse = 1
        if not pihalf:
            n_pulse = 2
        for i in range(n_pulse):
            self.Xef_half_pulse(
                q=q,
                divide_len=divide_len,
                name=name,
                ZZ_qubit=ZZ_qubit,
                neg=neg,
                extra_phase=extra_phase,
                play=play,
                set_reg=set_reg,
                flag=flag,
                phrst=phrst,
                reload=reload,
                sync_after=sync_after,
            )

    def Yef_pulse(
        self,
        q,
        pihalf=False,
        divide_len=True,
        ZZ_qubit=None,
        neg=False,
        extra_phase=0,
        play=False,
        set_reg=False,
        flag=None,
        phrst=0,
        reload=True,
        sync_after=True,
    ):
        # the sign of the 180 does not matter, but the sign of the pihalf does!
        self.Xef_pulse(
            q,
            pihalf=pihalf,
            divide_len=divide_len,
            ZZ_qubit=ZZ_qubit,
            neg=not neg,
            extra_phase=90 + extra_phase,
            play=play,
            set_reg=set_reg,
            name="Y_ef",
            flag=flag,
            phrst=phrst,
            reload=reload,
            sync_after=sync_after,
        )

    def Zef_pulse(self, q, pihalf=False, neg=False, extra_phase=0, play=False, **kwargs):
        dac_type = self.qubit_ch_types[q]
        assert not dac_type == "mux4", "Currently cannot set phase for mux4!"
        phase_adjust = 180
        if pihalf:
            phase_adjust = 90  # the sign of the 180 does not matter, but the sign of the pihalf does!
        if neg:
            phase_adjust *= -1
        if play:
            self.overall_phase_ef[q] += phase_adjust + extra_phase

    def active_cool(self, cool_qubits, cool_idle):
        """
        cool_idle should be the same length as cool_qubits
        """
        # print('cooling qubits', cool_qubits, 'with idle times', cool_idle)
        assert len(cool_idle) == len(cool_qubits)

        sorted_indices = np.argsort(cool_idle)[::-1]  # sort cooling times longest first
        cool_qubits = np.array(cool_qubits)
        cool_idle = np.array(cool_idle)
        sorted_cool_qubits = cool_qubits[sorted_indices]
        sorted_cool_idle = cool_idle[sorted_indices]
        # print('sorted cool_qubits', sorted_cool_qubits)
        max_idle = sorted_cool_idle[0]

        last_pulse_len = 0
        remaining_idle = max_idle
        for q, idle in zip(sorted_cool_qubits, sorted_cool_idle):
            remaining_idle -= last_pulse_len

            last_pulse_len = 0
            self.Xef_pulse(q=q, play=True)
            last_pulse_len += self.pi_ef_sigmas[q, q] * 4

            pulse_type = self.cfg.device.qubit.pulses.pi_f0g1.type[q]
            pisigma_f0g1 = self.us2cycles(self.cfg.device.qubit.pulses.pi_f0g1.sigma[q], gen_ch=self.swap_f0g1_chs[q])
            if pulse_type == "flat_top":
                sigma_ramp_cycles = 3
                flat_length_cycles = pisigma_f0g1 - sigma_ramp_cycles * 4
                self.setup_and_pulse(
                    ch=self.swap_f0g1_chs[q],
                    style="flat_top",
                    freq=self.f_f0g1_regs[q],
                    phase=0,
                    gain=self.cfg.device.qubit.pulses.pi_f0g1.gain[q],
                    length=flat_length_cycles,
                    waveform=f"pi_f0g1_{q}",
                )
            else:
                assert False, "not implemented"
            self.sync_all()
            last_pulse_len += self.cfg.device.qubit.pulses.pi_f0g1.sigma[q]
            # print(f'last pulse len q{q}', last_pulse_len)

        remaining_idle -= last_pulse_len
        last_idle = max((remaining_idle, sorted_cool_idle[-1]))
        # print('last idle', last_idle)
        self.sync_all(self.us2cycles(last_idle))

    def gf_readout_init(self, qubits=None, sync_after=False):
        if qubits is None:
            qubits = range(self.num_qubits_sample)
        for q in qubits:
            self.Xef_pulse(q=q, play=True, sync_after=sync_after)
        self.sync_all()

    def initialize(self):
        super().initialize()
        self.overall_phase_ef = [0] * self.num_qubits_sample
        # declare qubit ef pulses
        # print(self.gen_chs)
        for q in range(self.num_qubits_sample):
            self.Xef_pulse(q=q, play=False)
        self.sync_all(200)


# ===================================================================== #
"""
Multiple inheritence testing
"""
# class Clifford():
#     def xpulse(self):
#         print('normal clifford')

#     def ypulse(self):
#         print('y')
#         self.xpulse()

# class CliffordEF(Clifford):
#     def xefpulse(self):
#         print('ef')

# class CliffordEgGf(CliffordEF):
#     def xpulse(self):
#         super().xpulse()
#         print('EgGf')

# class SimRB(Clifford):
#     def clifford(self, flag=None):
#         if flag == 'X': self.xpulse()
#         elif flag == 'Y': self.ypulse()

# class RBEgGf(CliffordEgGf, SimRB):
#     pass

# rbeggf = RBEgGf()
# print(RBEgGf.__mro__)
# rbeggf.clifford(flag='X')
# rbeggf.clifford(flag='Y')

"""
Replace the X/Y/Z pulses with an effective TLS represented by the Eg-Gf pulse.
add_virtual_Z is a flag to determine whether is a virtual Z gate applied on the drive qubit *after* the swap.
extra_phase is applied to the swap itself.
"""


class CliffordEgGfAveragerProgram(QutritAveragerProgram):
    # self.overall_phase keeps track of the EgGf phase insetad of the e-g pulse phase

    def XEgGf_pulse(
        self,
        qDrive,
        qNotDrive,
        pihalf=False,
        divide_len=True,
        name="X_EgGf",
        neg=False,
        extra_phase=0,
        add_virtual_Z=True,
        play=False,
        flag=None,
        phrst=0,
        reload=True,
    ):
        # convention is waveformname is pi_EgGf_qNotDriveqDrive
        if qDrive == 1:
            ch = self.swap_chs[qNotDrive]
            f_EgGf_MHz = self.cfg.device.qubit.f_EgGf[qNotDrive]
            gain = self.cfg.device.qubit.pulses.pi_EgGf.gain[qNotDrive]
            phase_deg = self.overall_phase[qNotDrive] + extra_phase
            sigma_cycles = self.us2cycles(self.cfg.device.qubit.pulses.pi_EgGf.sigma[qNotDrive], gen_ch=ch)
            type = self.cfg.device.qubit.pulses.pi_EgGf.type[qNotDrive]
            waveformname = "pi_EgGf"
            if add_virtual_Z:
                virtual_Z = self.cfg.device.qubit.pulses.pi_EgGf.phase[qNotDrive]
        else:
            ch = self.swap_Q_chs[qDrive]
            f_EgGf_MHz = self.cfg.device.qubit.f_EgGf_Q[qDrive]
            gain = self.cfg.device.qubit.pulses.pi_EgGf_Q.gain[qDrive]
            phase_deg = self.overall_phase[qDrive] + extra_phase
            sigma_cycles = self.us2cycles(self.cfg.device.qubit.pulses.pi_EgGf_Q.sigma[qDrive], gen_ch=ch)
            type = self.cfg.device.qubit.pulses.pi_EgGf_Q.type[qDrive]
            waveformname = "pi_EgGf"
            if add_virtual_Z:
                virtual_Z = self.cfg.device.qubit.pulses.pi_EgGf_Q.phase[qDrive]
        if pihalf:
            if divide_len:
                # sigma_cycles = sigma_cycles // 2
                if qDrive == 1:
                    sigma_cycles = self.us2cycles(
                        self.cfg.device.qubit.pulses.pi_EgGf.half_sigma[qNotDrive], gen_ch=ch
                    )
                    virtual_Z = self.cfg.device.qubit.pulses.pi_EgGf.half_phase[qNotDrive]
                else:
                    sigma_cycles = self.us2cycles(self.cfg.device.qubit.pulses.pi_EgGf_Q.half_sigma[qDrive], gen_ch=ch)
                    virtual_Z = self.cfg.device.qubit.pulses.pi_EgGf_Q.half_phase[qDrive]
                waveformname += "half"
            else:
                assert False, "dividing gain for an eg-gf pi/2 pulse is a bad idea!"
            name += "half"
        if neg:
            phase_deg -= 180
        if type == "const":
            self.handle_const_pulse(
                name=f"{name}_{qNotDrive}{qDrive}",
                ch=ch,
                waveformname=f"{waveformname}_{qNotDrive}{qDrive}",
                length=sigma_cycles,
                freq_MHz=f_EgGf_MHz,
                phase_deg=phase_deg,
                gain=gain,
                play=play,
                flag=flag,
                phrst=phrst,
                reload=reload,
            )
        elif type == "gauss":
            self.handle_gauss_pulse(
                name=f"{name}_{qNotDrive}{qDrive}",
                ch=ch,
                waveformname=f"{waveformname}_{qNotDrive}{qDrive}",
                sigma=sigma_cycles,
                freq_MHz=f_EgGf_MHz,
                phase_deg=phase_deg,
                gain=gain,
                play=play,
                flag=flag,
                phrst=phrst,
                reload=reload,
            )
        elif type == "flat_top":
            sigma_ramp_cycles = 3
            flat_length_cycles = sigma_cycles - sigma_ramp_cycles * 4
            self.handle_flat_top_pulse(
                name=f"{name}_{qNotDrive}{qDrive}",
                ch=ch,
                waveformname=f"{waveformname}_{qNotDrive}{qDrive}",
                sigma=sigma_ramp_cycles,
                flat_length=flat_length_cycles,
                freq_MHz=f_EgGf_MHz,
                phase_deg=phase_deg,
                gain=gain,
                play=play,
                flag=flag,
                phrst=phrst,
                reload=reload,
            )
        else:
            assert False, f"Pulse type {type} not supported."

        if add_virtual_Z:
            self.overall_phase[qDrive] += virtual_Z
        # print('ch keys', self.gen_chs.keys())

    def YEgGf_pulse(
        self,
        qDrive,
        qNotDrive,
        pihalf=False,
        neg=False,
        extra_phase=0,
        add_virtual_Z=False,
        play=False,
        flag=None,
        phrst=0,
        reload=True,
    ):
        # the sign of the 180 does not matter, but the sign of the pihalf does!
        self.XEgGf_pulse(
            qDrive,
            qNotDrive,
            pihalf=pihalf,
            neg=not neg,
            extra_phase=90 + extra_phase,
            add_virtual_Z=add_virtual_Z,
            play=play,
            name="Y_EgGf",
            flag=flag,
            phrst=phrst,
            reload=reload,
        )

    def ZEgGf_pulse(
        self,
        qDrive,
        qNotDrive,
        pihalf=False,
        divide_len=True,
        neg=False,
        extra_phase=0,
        add_virtual_Z=False,
        play=False,
        reload=None,
    ):
        if qDrive == 1:
            sigma_us = self.cfg.device.qubit.pulses.pi_EgGf.sigma[qNotDrive]
            dac_type = self.swap_ch_types[qNotDrive]
        else:
            sigma_us = self.cfg.device.qubit.pulses.pi_EgGf_Q.sigma[qDrive]
            dac_type = self.swap_Q_ch_types[qDrive]
        if pihalf:
            if divide_len:
                sigma_us /= 2
        assert not dac_type == "mux4", "Currently cannot set phase for mux4!"
        phase_adjust = 180
        if pihalf:
            phase_adjust = 90  # the sign of the 180 does not matter, but the sign of the pihalf does!
        if neg:
            phase_adjust *= -1
        if play:
            self.overall_phase[qDrive] += phase_adjust + extra_phase
            # self.sync_all(self.us2cycles(sigma_us))

    def initialize(self):
        self.swap_chs = self.cfg.hw.soc.dacs.swap.ch
        self.swap_ch_types = self.cfg.hw.soc.dacs.swap.type
        self.swap_Q_chs = self.cfg.hw.soc.dacs.swap_Q.ch
        self.swap_Q_ch_types = self.cfg.hw.soc.dacs.swap_Q.type
        super().initialize()
        for q in self.qubits:
            if q == 1:
                continue
            mixer_freq = 0
            if self.swap_ch_types[q] == "int4":
                mixer_freq = self.cfg.hw.soc.dacs.swap.mixer_freq[q]
            if self.swap_chs[q] not in self.gen_chs:
                self.declare_gen(ch=self.swap_chs[q], nqz=self.cfg.hw.soc.dacs.swap.nyquist[q], mixer_freq=mixer_freq)
            # else: print('nqz', self.gen_chs[self.swap_chs[q]]['nqz'])
            mixer_freq = 0
            if self.swap_Q_ch_types[q] == "int4":
                mixer_freq = self.cfg.hw.soc.dacs.swap_Q.mixer_freq[q]
            if self.swap_Q_chs[q] not in self.gen_chs:
                self.declare_gen(
                    ch=self.swap_Q_chs[q], nqz=self.cfg.hw.soc.dacs.swap_Q.nyquist[q], mixer_freq=mixer_freq
                )
        self.sync_all(100)


def sin_sqrd_func(t, Tp):
    # zero if t < 0 or t > Tp else np.sin(np.pi*t/Tp)**2
    return np.where((t < 0) | (t > Tp), 0, np.sin(np.pi * t / Tp) ** 2)


def flat_top(t, Tp, t_rise):
    # zero if t < 0 or t > Tp else 1
    rise = np.where((t > 0) & (t < t_rise), np.sin(np.pi * t / t_rise / 2) ** 2, 0)
    flat = np.where((t >= t_rise) & (t <= Tp - t_rise), 1, 0)
    fall = np.where(t > Tp - t_rise, np.sin(np.pi * (Tp - t) / t_rise / 2) ** 2, 0)

    return np.where((t > 0) & (t < Tp), rise + flat + fall, 0)


class ReadoutResetPulser:
    def __init__(self, kappa_ext_MHz, kappa_int_MHz, chi_MHz=0, kerr_MHz=0):
        """
        All frequencies should be provided as angular frequencies!
        Each ReadoutResetPulser has private variables for resonator paramaters (kappa, chi, kerr)
        """
        self.kappa_ext_MHz = kappa_ext_MHz
        self.kappa_int_MHz = kappa_int_MHz
        self.chi_MHz = chi_MHz
        self.kerr_MHz = kerr_MHz

    def filter(self, times_us, response_func, **kwargs):
        """
        Find the drive function to get a resonator response of response_func,
        given that the response function occurs when the resonator has intrinsic frequency
        that is chi away from the drive.

        times_us can either be a single time or a np array

        kwargs are any additional arguments for the desired response function
        """
        # _f1 = (kappa/2 + 1j*chi)*func(t, **kwargs)
        _f1 = ((self.kappa_ext_MHz + self.kappa_int_MHz) / 2 + 1j * self.chi_MHz) * response_func(times_us, **kwargs)
        _f2 = (response_func(times_us + 1e-7, **kwargs) - response_func(times_us - 1e-7, **kwargs)) / (2e-7)

        a_in = -np.sqrt(2 / self.kappa_ext_MHz) * (_f1 + _f2)
        if self.kerr_MHz != 0:
            _f1 = (
                (self.kappa_ext_MHz + self.kappa_int_MHz) / 2
                + 1j * (self.chi_MHz + 4 * self.kerr_MHz * np.abs(a_in) ** 2)
            ) * response_func(times_us, **kwargs)
            a_in = -np.sqrt(2 / self.kappa_ext_MHz) * (_f1 + _f2)
        return a_in

    def cavity_response(self, times_us, drive_func, **kwargs):
        integrand = (
            lambda t: (np.sqrt(self.kappa_ext_MHz) - self.kappa_MHz_ext / 2) ** 2
            + self.chi_MHz**2 * drive_func(t, **kwargs) ** 2
        )
        return np.exp(-times_us / self.kappa_MHz_ext) * np.array(
            [sp.integrate.quad(integrand, 0, t_i)[0] for t_i in times_us]
        )

    def kerr_drive(self, times_us, response_func, num_filter=1, **kwargs):
        """
        kwargs are any additional arguments for the desired response function
        returns I and Q for the drive that will give the target response_func
        """

        assert num_filter in [1, 2], "Only implemnted filtering 1x or 2x"
        if num_filter == 2:
            assert abs(chi_MHz) > 0, "You are filtering twice but chi is 0, make sure this is right!"

        drive_values = self.filter(times_us, response_func, **kwargs)
        if num_filter > 1:
            drive_values = self.filter(times_us, lambda t, **kwargs: self.filter(t, response_func, **kwargs), **kwargs)

        return np.real(drive_values), np.imag(drive_values)

    def flat_top_kerr_drive(self, t_rise, Tp, nstep=500, num_filter=1):
        times_us = np.linspace(0, Tp, nstep)
        kwargs = dict(Tp=Tp, t_rise=t_rise)
        return times_us, self.kerr_drive(times_us, flat_top, num_filter=num_filter, **kwargs)<|MERGE_RESOLUTION|>--- conflicted
+++ resolved
@@ -985,15 +985,6 @@
 
         if special is None and self.use_robust_pulses:  # use robust pulses as the default X/2
             special = "robust"
-<<<<<<< HEAD
-            
-        # print('qubit', q)
-        # print('special', special)
-  
-        
-=======
-
->>>>>>> 4a0a1815
         # Get the freq, phase, length, type (assumes using default ge pulse)
         assert self.f_ges.shape == (self.num_qubits_sample, self.num_qubits_sample)
         f_ge_MHz = self.f_ges[q, ZZ_qubit]
@@ -1597,11 +1588,7 @@
 
         # declare adcs - readout for all qubits everytime, defines number of buffers returned regardless of number of adcs triggered
         for q in range(self.num_qubits_sample):
-<<<<<<< HEAD
-            # print('ADC readout length', self.readout_lengths_adc[q])
-=======
             # print("ADC readout length", self.readout_lengths_adc[q])
->>>>>>> 4a0a1815
             if self.adc_chs[q] not in self.ro_chs:
                 self.declare_readout(
                     ch=self.adc_chs[q],
