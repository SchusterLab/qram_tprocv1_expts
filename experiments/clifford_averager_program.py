import logging

import matplotlib.pyplot as plt
import numpy as np
import scipy as sp
from qick import *
from qick.helpers import ch2list
from slab import AttrDict, Experiment
from tqdm import tqdm_notebook as tqdm

import experiments.fitting as fitter

logger = logging.getLogger("qick.qick_asm")
logger.setLevel(logging.ERROR)

"""
Takes ishots, qshots, angle, threshold all specified for 1 qubit only (so angle, threshold are both numbers)
If angle is not None, applies the rotation to ishots, qshots
If threshold is not None, bins shots into 0/1 if less than/greater than threshold
If avg shots is True, returns the average value of ishots (qshots if specified)
"""


def rotate_and_threshold(ishots_1q, qshots_1q=None, angle=None, threshold=None, amplitude_mode=False, avg_shots=False):
    if amplitude_mode:
        assert qshots_1q is not None
    ishots_1q = np.array(ishots_1q)
    qshots_1q = np.array(qshots_1q)
    assert len(np.array(ishots_1q).shape) == 1  # 1d array, for 1q only
    if qshots_1q is not None:
        assert len(np.array(ishots_1q).shape) == 1  # 1d array, for 1q only
    if angle is not None:
        assert qshots_1q is not None
        assert len(np.array(angle).shape) == 0  # number for 1q only
    if threshold is not None:
        assert len(np.array(threshold).shape) == 0  # number for 1q only

    ifinal = ishots_1q
    qfinal = qshots_1q if qshots_1q is not None else np.zeros_like(ifinal)

    if angle is not None:
        ifinal = ishots_1q * np.cos(np.pi / 180 * angle) - qshots_1q * np.sin(np.pi / 180 * angle)
        qfinal = ishots_1q * np.sin(np.pi / 180 * angle) + qshots_1q * np.cos(np.pi / 180 * angle)

    if threshold is not None:
        if amplitude_mode:
            ifinal = np.heaviside(np.abs(ifinal + 1j * qfinal) - threshold, 0)
        else:
            ifinal = np.heaviside(ifinal - threshold, 0)
        qfinal = np.zeros_like(ifinal)

    if avg_shots:
        ifinal = np.average(ifinal)
        qfinal = np.average(qfinal)

    return ifinal, qfinal


"""
final_qubit: qubit whose final, post selected shots should be returned
all_ishots_raw_q: ishots for each qubit, shape should be (adc_chs, n_init_readout + 1, reps)
all_qshots_raw_q: optional qshots if ishots was not already rotated
angles: if specified, combines ishots_raw and qshots_raw to get the rotated shots
ps_thresholds: post selection thresholds for all qubits. Make sure these have been calibrated for each of ps_qubits!
ps_qubits: qubits to do post selection on
post_process: post processing on the final readout, 'threshold' or 'scale'
thresholds: thresholding for all qubits. Only uses the value for the final readout, and only does so if post_process='threshold (1 qubit only)
    
returns: shots_final for final_qubit only, post processed as requested
"""


def post_select_shots(
    final_qubit,
    all_ishots_raw_q,
    ps_thresholds,
    ps_qubits,
    n_init_readout,
    all_qshots_raw_q=None,
    angles=None,
    post_process="threshold",
    amplitude_mode=False,
    thresholds=None,
    verbose=False,
    return_keep_indices=False,
):
    assert len(all_ishots_raw_q.shape) == 3
    if angles is not None:
        assert all_qshots_raw_q is not None
        assert len(all_qshots_raw_q.shape) == 3
    if angles is not None:
        ishots_final, qshots_final = rotate_and_threshold(
            ishots_1q=all_ishots_raw_q[final_qubit, -1, :],
            qshots_1q=all_qshots_raw_q[final_qubit, -1, :],
            angle=angles[final_qubit],
            threshold=None,
            amplitude_mode=amplitude_mode,
            avg_shots=False,
        )
    else:
        ishots_final = all_ishots_raw_q[final_qubit, -1, :]
    reps_orig = len(ishots_final)

    keep_prev = np.ones_like(ishots_final, dtype="bool")
    for i_readout in range(n_init_readout):
        for ps_qubit in ps_qubits:
            # For initialization readouts, shots_raw is the rotated i value
            if angles is not None:
                shots_readout, _ = rotate_and_threshold(
                    ishots_1q=all_ishots_raw_q[ps_qubit, i_readout, :],
                    qshots_1q=all_qshots_raw_q[ps_qubit, i_readout, :],
                    angle=angles[ps_qubit],
                    threshold=None,
                    amplitude_mode=amplitude_mode,
                    avg_shots=False,
                )
            else:
                shots_readout = all_ishots_raw_q[ps_qubit, i_readout, :]
            # print(ps_qubit, np.average(shots_readout))

            keep_prev = np.logical_and(keep_prev, shots_readout < ps_thresholds[ps_qubit])

            # if verbose:
            #     print('i_readout', i_readout, 'ps_qubit', ps_qubit, 'keep', np.sum(keep_prev), 'of', reps_orig, f'shots ({100*np.sum(keep_prev)/reps_orig} %)')
    if verbose:
        print("keep", np.sum(keep_prev), "of", reps_orig, f"shots ({100*np.sum(keep_prev)/reps_orig} %)")

    # Apply thresholding if necessary
    assert post_process in [None, "threshold"]
    if post_process == "threshold" and thresholds is not None:
        assert len(np.array(thresholds).shape) == 1  # array
    if post_process is None:
        thresholds = [None] * 4
    if thresholds is None:
        assert post_process is None
    shots_final, _ = rotate_and_threshold(
        ishots_1q=ishots_final,
        qshots_1q=qshots_final,
        threshold=thresholds[final_qubit],
        avg_shots=False,
        amplitude_mode=amplitude_mode,
    )

    assert shots_final.shape == keep_prev.shape
    if return_keep_indices:
        return shots_final[keep_prev], keep_prev
    return shots_final[keep_prev]


"""
Given a set of ps_thresholds_init for all qubits, adjust by ratio. The ratio is defined relative to the
ge_avgs provided as [Ig, Qg, Ie, Qe]*num_qubits, which will be rotated by angles for each of the qubits;
Adjust should be specified for each qubit
Adjust = 0 indicates keep the ps_threshold as the default threshold point
Adjust < 0: adjust = -1 indicates to set the ps_threshold to the (rotated) g avg value, linear scaling between 0 and -1
Adjust > 0: adjust = +1 indicates to set the ps_threshold to the (rotated) e avg value, linear scaling between 0 and 1
"""


def ps_threshold_adjust(ps_thresholds_init, adjust, ge_avgs, angles, amplitude_mode=False):
    num_qubits_sample = 4
    ps_thresholds_init = np.array(ps_thresholds_init)
    ge_avgs = np.array(ge_avgs)
    angles = np.array(angles)
    adjust = np.array(adjust)
    assert ps_thresholds_init.shape == (num_qubits_sample,)
    assert ge_avgs.shape == (num_qubits_sample, 4)
    assert adjust.shape == (num_qubits_sample,)
    g_avgs = np.array(
        [
            rotate_and_threshold(
                ishots_1q=[ge_avgs[q, 0]],
                qshots_1q=[ge_avgs[q, 1]],
                angle=angles[q],
                threshold=None,
                amplitude_mode=amplitude_mode,
                avg_shots=False,
            )[0][0]
            for q in range(num_qubits_sample)
        ]
    )
    e_avgs = np.array(
        [
            rotate_and_threshold(
                ishots_1q=[ge_avgs[q, 2]],
                qshots_1q=[ge_avgs[q, 3]],
                angle=angles[q],
                threshold=None,
                amplitude_mode=amplitude_mode,
                avg_shots=False,
            )[0][0]
            for q in range(num_qubits_sample)
        ]
    )
    # print('new g avgs', g_avgs)
    # print('new e avgs', e_avgs)

    ps_thresholds = ps_thresholds_init.copy()
    # print('old ps threshold', ps_thresholds)
    for q in range(len(adjust)):
        if adjust[q] < 0:
            ps_thresholds[q] += adjust[q] * (ps_thresholds_init[q] - g_avgs[q])
        elif adjust[q] > 0:
            ps_thresholds[q] += adjust[q] * (e_avgs[q] - ps_thresholds_init[q])
    # print('new ps threshold', ps_thresholds)
    return ps_thresholds


"""
Averager program that takes care of the standard pulse loading for basic X, Y, Z +/- pi and pi/2
"""


class CliffordAveragerProgram(AveragerProgram):
    # def update(self):
    #     pass

    def __init__(self, soccfg, cfg):
        self.cfg = AttrDict(cfg)
        self.cfg.update(self.cfg.expt)
        self.gen_delays = [0] * len(soccfg["gens"])  # need to calibrate via oscilloscope

        # copy over parameters for the acquire method
        self.cfg.reps = cfg.expt.reps

        super().__init__(soccfg, self.cfg)

    """
    Wrappers to load and play pulses.
    If play is false, must specify all parameters and all params will be saved (load params).

    If play is true, uses the default values saved from the load call, temporarily overriding freq, phase, or gain if specified to not be None. Sets the pulse registers with these settings and plays the pulse. If you want to set freq, phase, or gain via registers/update,
    be sure to set the default value to be None at loading time.

    If play is True, registers will automatically be set regardless of set_reg flag.
    If play is False, registers will b set based on value of set_reg flag, but pulse will not be played.
    """

    def handle_const_pulse(
        self,
        name,
        waveformname=None,
        ch=None,
        length=None,
        freq_MHz=None,
        phase_deg=None,
        gain=None,
        reload=False,
        play=False,
        set_reg=False,
        ro_ch=None,
        flag=None,
        phrst=0,
        sync_after=True,
    ):
        """
        Load/play a constant pulse of given length.
        """
        if name is not None and (name not in self.pulse_dict.keys() or reload):
            assert ch is not None
            self.pulse_dict.update(
                {
                    name: dict(
                        ch=ch,
                        name=name,
                        type="const",
                        length=length,
                        freq_MHz=freq_MHz,
                        phase_deg=phase_deg,
                        gain=gain,
                        ro_ch=ro_ch,
                        flag=flag,
                    )
                }
            )
        if play or set_reg:
            assert name in self.pulse_dict.keys()
            # if not (ch == None):
            #     print('Warning: you have specified a pulse parameter that can only be changed when loading.')
            params = self.pulse_dict[name].copy()
            if freq_MHz is not None:
                params["freq_MHz"] = freq_MHz
            if phase_deg is not None:
                params["phase_deg"] = phase_deg
            if gain is not None:
                params["gain"] = gain
            if ro_ch is not None:
                params["ro_ch"] = ro_ch
            self.set_pulse_registers(
                ch=params["ch"],
                style="const",
                freq=self.freq2reg(params["freq_MHz"], gen_ch=params["ch"], ro_ch=params["ro_ch"]),
                phase=self.deg2reg(params["phase_deg"], gen_ch=params["ch"]),
                gain=params["gain"],
                length=params["length"],
                phrst=phrst,
            )
            if play:
                self.pulse(ch=params["ch"])
                if sync_after:
                    self.sync_all()

    def handle_gauss_pulse(
        self,
        name,
        waveformname=None,
        ch=None,
        sigma=None,
        freq_MHz=None,
        phase_deg=None,
        gain=None,
        reload=False,
        play=False,
        set_reg=False,
        flag=None,
        phrst=0,
        sync_after=True,
    ):
        """
        Load/play a gaussian pulse of length 4 sigma on channel ch
        If either play, registers are always set, or can just set the regs and not play with set_reg=True, play=False
        """
        if name not in self.pulse_dict.keys() or reload:
            assert None not in [ch, sigma]
            if waveformname is None:
                waveformname = name
            self.pulse_dict.update(
                {
                    name: dict(
                        ch=ch,
                        name=name,
                        waveformname=waveformname,
                        type="gauss",
                        sigma=sigma,
                        freq_MHz=freq_MHz,
                        phase_deg=phase_deg,
                        gain=gain,
                        flag=flag,
                    )
                }
            )
            if reload or waveformname not in self.envelopes[ch].keys():
                self.add_gauss(ch=ch, name=waveformname, sigma=sigma, length=sigma * 4)
        if play or set_reg:
            # if not (ch == sigma == None):
            #     print('Warning: you have specified a pulse parameter that can only be changed when loading.')
            params = self.pulse_dict[name].copy()
            if freq_MHz is not None:
                params["freq_MHz"] = freq_MHz
            if phase_deg is not None:
                params["phase_deg"] = phase_deg
            if gain is not None:
                params["gain"] = gain
            self.set_pulse_registers(
                ch=params["ch"],
                style="arb",
                freq=self.freq2reg(params["freq_MHz"], gen_ch=params["ch"]),
                phase=self.deg2reg(params["phase_deg"], gen_ch=params["ch"]),
                gain=params["gain"],
                waveform=params["waveformname"],
                phrst=phrst,
            )
            if play:
                # print('playing gauss pulse', params['name'], 'on ch', params['ch'])
                self.pulse(ch=params["ch"])
                if sync_after:
                    self.sync_all()

    def handle_flat_top_pulse(
        self,
        name,
        waveformname=None,
        ch=None,
        sigma=3,
        flat_length=None,
        freq_MHz=None,
        phase_deg=None,
        gain=None,
        reload=False,
        play=False,
        set_reg=False,
        flag=None,
        phrst=0,
        sync_after=True,
    ):
        """
        Plays a gaussian ramp up (2*sigma), a constant pulse of length flat_length+4*sigma,
        plus a gaussian ramp down (2*sigma) on channel ch.
        By default: sigma=3 clock cycles
        """
        if name not in self.pulse_dict.keys() or reload:
            assert None not in [ch, sigma, flat_length]
            if waveformname is None:
                waveformname = name
            self.pulse_dict.update(
                {
                    name: dict(
                        ch=ch,
                        name=name,
                        waveformname=waveformname,
                        type="flat_top",
                        sigma=sigma,
                        flat_length=flat_length,
                        freq_MHz=freq_MHz,
                        phase_deg=phase_deg,
                        gain=gain,
                        flag=flag,
                    )
                }
            )
            if reload or waveformname not in self.envelopes[ch].keys():
                # print('all waveforms')
                # for i_ch in range(len(self.envelopes)):
                #     print(self.envelopes[i_ch].keys())
                self.add_gauss(ch=ch, name=waveformname, sigma=sigma, length=sigma * 4)
                # print('added', waveformname, 'ch', ch)
                # print(self.gen_chs.keys())
        if play or set_reg:
            # if not (ch == name == sigma == length == None):
            #     print('Warning: you have specified a pulse parameter that can only be changed when loading.')
            assert name in self.pulse_dict.keys()
            params = self.pulse_dict[name].copy()
            if freq_MHz is not None:
                params["freq_MHz"] = freq_MHz
            if phase_deg is not None:
                params["phase_deg"] = phase_deg
            if gain is not None:
                params["gain"] = gain
            self.set_pulse_registers(
                ch=params["ch"],
                style="flat_top",
                freq=self.freq2reg(params["freq_MHz"], gen_ch=params["ch"]),
                phase=self.deg2reg(params["phase_deg"], gen_ch=params["ch"]),
                gain=params["gain"],
                waveform=params["waveformname"],
                length=params["flat_length"],
                phrst=phrst,
            )
            if play:
                self.pulse(ch=params["ch"])
                if sync_after:
                    self.sync_all()

    def handle_mux4_pulse(
        self, name, ch=None, mask=None, length=None, reload=False, play=False, set_reg=False, flag=None
    ):
        """
        Load/play a constant pulse of given length on the mux4 channel.
        """
        # if name is not None or reload: # and name not in self.pulse_dict.keys():
        if name not in self.pulse_dict.keys() or reload:
            assert ch is not None
            assert ch == 6, "Only ch 6 on q3diamond supports mux4 currently!"
            self.pulse_dict.update({name: dict(ch=ch, name=name, type="mux4", mask=mask, length=length, flag=flag)})
        if play or set_reg:
            assert name in self.pulse_dict.keys()
            params = self.pulse_dict[name].copy()
            if mask is not None:
                params["mask"] = mask
            if length is not None:
                params["length"] = length
            self.set_pulse_registers(ch=params["ch"], style="const", length=params["length"], mask=params["mask"])
            if play:
                self.pulse(ch=params["ch"])
                self.sync_all()

    def add_IQ(self, ch, name, I_mhz_vs_us, Q_mhz_vs_us, times_us, plot_IQ=True):
        """
        I_mhz_vs_us, Q_mhz_vs_us = functions of time in us, in units of MHz
        times_us = times at which I_mhz_vs_us and Q_mhz_vs_us are defined
        """
        gencfg = self.soccfg["gens"][ch]
        maxv = gencfg["maxv"] * gencfg["maxv_scale"] - 1
        samps_per_clk = gencfg["samps_per_clk"]

        num_samps_tot = samps_per_clk * self.us2cycles(times_us[-1], gen_ch=ch)
        times_samps = np.arange(0, int(num_samps_tot))
        times_samps_interp = np.linspace(0, num_samps_tot, len(times_us))
        # print("num samps", num_samps_tot, times_us[-1])

        IQ_scale = max((np.max(np.abs(I_mhz_vs_us)), np.max(np.abs(Q_mhz_vs_us))))
        I_func = sp.interpolate.interp1d(times_samps_interp, I_mhz_vs_us / IQ_scale, kind="linear", fill_value=0)
        Q_func = sp.interpolate.interp1d(times_samps_interp, -Q_mhz_vs_us / IQ_scale, kind="linear", fill_value=0)
        iamps = I_func(times_samps)
        qamps = Q_func(times_samps)

        if plot_IQ:
            plt.figure()
            plt.title(f"Pulse on ch{ch}, waveform {name}")
            # plt.plot(iamps, '.-')
            plt.plot(times_samps, I_func(times_samps), ".-", label="I")
            # plt.plot(qamps, '.-')
            plt.plot(times_samps, Q_func(times_samps), ".-", label="Q")
            print(times_samps.shape, I_func(times_samps).shape)
            plt.ylabel("Amplitude [a.u.]")
            plt.xlabel("Sample Index")
            plt.legend()
            plt.show()

        self.add_pulse(ch=ch, name=name, idata=maxv * iamps, qdata=maxv * qamps)

    def add_IQ_ILC(self, ch, name, I_mhz_vs_us, Q_mhz_vs_us, times_us, plot_IQ=True):

        gencfg = self.soccfg["gens"][ch]
        maxv = gencfg["maxv"] * gencfg["maxv_scale"] - 1
        samps_per_clk = gencfg["samps_per_clk"]
        times_cycles = np.linspace(0, self.us2cycles(times_us[-1], gen_ch=ch), len(times_us))
        times_samps = samps_per_clk * times_cycles
        I_func = sp.interpolate.interp1d(times_samps, I_mhz_vs_us, kind="linear", fill_value=0)
        Q_func = sp.interpolate.interp1d(times_samps, -Q_mhz_vs_us, kind="linear", fill_value=0)
        t = np.arange(0, np.round(times_samps[-1]))
        iamps = I_func(t)
        qamps = Q_func(t)

        if plot_IQ:
            plt.figure()
            plt.title(f"Pulse on ch{ch}, waveform {name}")
            # plt.plot(iamps, '.-')
            plt.plot(times_samps, I_func(times_samps), ".-", label="I")
            # plt.plot(qamps, '.-')
            plt.plot(times_samps, Q_func(times_samps), ".-", label="Q")
            plt.ylabel("Amplitude [a.u.]")
            plt.xlabel("Sample Index")
            plt.legend()
            plt.show()

        # rescale with the voltage
        v_scale = maxv // 2
        _i = v_scale * iamps
        _q = v_scale * qamps

        # check that the IQ values are not larger than the max
        assert np.all(np.abs(_i) <= maxv)
        assert np.all(np.abs(_i) <= maxv)

        self.add_pulse(ch=ch, name=name, idata=_i, qdata=_q)

    def handle_IQ_pulse(
        self,
        name,
        waveformname=None,
        ch=None,
        I_mhz_vs_us=None,
        Q_mhz_vs_us=None,
        times_us=None,
        freq_MHz=None,
        phase_deg=None,
        gain=None,
        reload=False,
        ro_ch=None,
        play=False,
        set_reg=False,
        flag=None,
        phrst=0,
        sync_after=True,
        plot_IQ=True,
        ILC=False,
    ):
        """
        Load/play an arbitrary IQ pulse on channel ch
        """
        if name not in self.pulse_dict.keys() or reload:
            assert ch is not None and I_mhz_vs_us is not None and Q_mhz_vs_us is not None and times_us is not None
            if waveformname is None:
                waveformname = name
            self.pulse_dict.update(
                {
                    name: dict(
                        ch=ch,
                        name=name,
                        waveformname=waveformname,
                        type="IQpulse",
                        I_mhz_vs_us=I_mhz_vs_us,
                        Q_mhz_vs_us=Q_mhz_vs_us,
                        times_us=times_us,
                        freq_MHz=freq_MHz,
                        phase_deg=phase_deg,
                        gain=gain,
                        flag=flag,
                        ro_ch=ro_ch,
                    )
                }
            )
            if reload or waveformname not in self.envelopes[ch].keys():
                if ILC:
                    self.add_IQ_ILC(
                        ch=ch,
                        name=waveformname,
                        I_mhz_vs_us=I_mhz_vs_us,
                        Q_mhz_vs_us=Q_mhz_vs_us,
                        times_us=times_us,
                        plot_IQ=plot_IQ,
                    )
                else:
                    self.add_IQ(
                        ch=ch,
                        name=waveformname,
                        I_mhz_vs_us=I_mhz_vs_us,
                        Q_mhz_vs_us=Q_mhz_vs_us,
                        times_us=times_us,
                        plot_IQ=plot_IQ,
                    )
        if play or set_reg:
            # if not (ch == sigma == None):
            #     print('Warning: you have specified a pulse parameter that can only be changed when loading.')
            params = self.pulse_dict[name].copy()
            if freq_MHz is not None:
                params["freq_MHz"] = freq_MHz
            if phase_deg is not None:
                params["phase_deg"] = phase_deg
            if gain is not None:
                params["gain"] = gain
            if ro_ch is not None:
                params["ro_ch"] = ro_ch

            assert params["freq_MHz"] > 0, "IQ pulse may not be calibrated for frequency"
            assert params["gain"] > 0, "IQ pulse may not be calibrated for gain"
            self.set_pulse_registers(
                ch=params["ch"],
                style="arb",
                freq=self.freq2reg(params["freq_MHz"], gen_ch=params["ch"], ro_ch=params["ro_ch"]),
                phase=self.deg2reg(params["phase_deg"], gen_ch=params["ch"]),
                gain=int(params["gain"]),
                waveform=params["waveformname"],
                phrst=phrst,
            )
            if play:
                self.pulse(ch=params["ch"])
                if sync_after:
                    self.sync_all()

    def setup_robust_pulse(
        self,
        q,
        play,
        name,
        ZZ_qubit=None,
        phase_deg=0,
        set_reg=True,
        flag=None,
        reload=False,
        plot_IQ=False,
        sync_after=True,
    ):
        I_values_MHz = None
        Q_values_MHz = None
        times_us = None
        freq_MHz = None
        gain = None

        # print(f"Setting up robust pulse for qubit {q}, ZZ_qubit {ZZ_qubit}")
        if ZZ_qubit is None:
            ZZ_qubit = q

        pulse_cfg = self.cfg.device.qubit.pulses.pihalf_ge_robust
<<<<<<< HEAD
        pulse_name = f"X_2_{q}"
        pulse_filename = pulse_cfg.filename[q]
        pulse_filepath = os.path.join("S:\\QRAM\\qram_4QR2\\optctrl_pulses", pulse_filename + ".npz")
        pulse_params_dict = dict()  # open file
        with np.load(pulse_filepath) as npzfile:
            for key in npzfile.keys():
                pulse_params_dict.update({key: npzfile[key]})
        times = pulse_params_dict["times"]

        I_values_MHz = []
        Q_values_MHz = []
        IQ_qubits = []
        freq_MHz = []
        pulse_gains = []    
        # print('pulse_cfg', pulse_cfg)   
        
        
        I = np.array(pulse_params_dict[f"I_{q}"]) * 1e-6
        Q = np.array(pulse_params_dict[f"Q_{q}"]) * 1e-6
        times_us = times * 1e6
        freq_MHz = self.f_ges_robust[q, ZZ_qubit]
        gain = self.pihalf_gain_robust[q, ZZ_qubit]
        

        # for qDrive in range(self.num_qubits_sample):
        #     if f"I_{qDrive}" in pulse_params_dict.keys() and f"Q_{qDrive}" in pulse_params_dict.keys():
        #         I_values_MHz.append(pulse_params_dict[f"I_{qDrive}"])
        #         Q_values_MHz.append(pulse_params_dict[f"Q_{qDrive}"])
        #         IQ_qubits.append(qDrive)
        #         freq_MHz.append(self.f_ges_robust[q, qDrive])  
        #         pulse_gains.append(pulse_cfg[f"gain_q{qDrive}"][qDrive])     
                                      
        # I_values_MHz = np.array(I_values_MHz) * 1e-6 
        # Q_values_MHz = np.array(Q_values_MHz) * 1e-6 
        # times_us = times * 1e6 

        # for iq, q in enumerate(IQ_qubits):
        #     self.handle_IQ_pulse(
        #         name=f"{pulse_name}",
        #         ch=self.qubit_chs[q],
        #         I_mhz_vs_us=I_values_MHz[iq],
        #         Q_mhz_vs_us=Q_values_MHz[iq],
        #         times_us=times_us,
        #         freq_MHz=freq_MHz[iq],
        #         phase_deg=0,
        #         gain=pulse_gains[iq],
        #         set_reg=set_reg,
        #         play=play,
        #         plot_IQ=plot_IQ,
        #     )
=======
        if name not in self.pulse_dict.keys() or reload:
            pulse_filename = pulse_cfg.filename[q]
            pulse_filepath = os.path.join("S:\\QRAM\\qram_4QR2\\optctrl_pulses", pulse_filename + ".npz")
            pulse_params_dict = dict()  # open file
            with np.load(pulse_filepath) as npzfile:
                for key in npzfile.keys():
                    pulse_params_dict.update({key: npzfile[key]})
            times = pulse_params_dict["times"]

            I_values_MHz = np.array(pulse_params_dict[f"I_{q}"]) * 1e-6
            Q_values_MHz = np.array(pulse_params_dict[f"Q_{q}"]) * 1e-6
            times_us = times * 1e6
            freq_MHz = self.f_ges_robust[q, ZZ_qubit]
            gain = self.pihalf_gain_robust[q, ZZ_qubit]
            # print(name, f"freq_MHz: {freq_MHz}, gain: {gain}")

>>>>>>> 0e04315a
        self.handle_IQ_pulse(
            name=name,
            ch=self.qubit_chs[q],
            I_mhz_vs_us=I_values_MHz,
            Q_mhz_vs_us=Q_values_MHz,
            times_us=times_us,
            freq_MHz=freq_MHz,
            phase_deg=phase_deg,
            gain=gain,
            set_reg=set_reg,
            flag=flag,
            play=play,
            plot_IQ=plot_IQ,
            reload=reload,
            sync_after=sync_after,
        )

    def add_adiabatic(self, ch, name, mu, beta, period_us):
        """mu, beta are dimensionless"""
        period = self.us2cycles(period_us, gen_ch=ch)
        gencfg = self.soccfg["gens"][ch]
        maxv = gencfg["maxv"] * gencfg["maxv_scale"]
        samps_per_clk = gencfg["samps_per_clk"]
        length = np.round(period) * samps_per_clk
        period *= samps_per_clk
        t = np.arange(0, length)
        iamp, qamp = fitter.adiabatic_iqamp(t, amp_max=1, mu=mu, beta=beta, period=period)
        self.add_pulse(ch=ch, name=name, idata=maxv * iamp, qdata=maxv * qamp)

    def handle_adiabatic_pulse(
        self,
        name,
        waveformname=None,
        ch=None,
        mu=None,
        beta=None,
        period_us=None,
        freq_MHz=None,
        phase_deg=None,
        gain=None,
        reload=False,
        play=False,
        set_reg=False,
        flag=None,
        phrst=0,
    ):
        """
        Load/play an adiabatic pi pulse on channel ch
        """
        if name not in self.pulse_dict.keys() or reload:
            assert None not in [ch, mu, beta, period_us]
            if waveformname is None:
                waveformname = name
            self.pulse_dict.update(
                {
                    name: dict(
                        ch=ch,
                        name=name,
                        waveformname=waveformname,
                        type="adiabatic",
                        mu=mu,
                        beta=beta,
                        period_us=period_us,
                        freq_MHz=freq_MHz,
                        phase_deg=phase_deg,
                        gain=gain,
                        flag=flag,
                    )
                }
            )
            if reload or waveformname not in self.envelopes[ch].keys():
                self.add_adiabatic(ch=ch, name=waveformname, mu=mu, beta=beta, period_us=period_us)
                # print('added gauss pulse', name, 'on ch', ch)
        if play or set_reg:
            # if not (ch == sigma == None):
            #     print('Warning: you have specified a pulse parameter that can only be changed when loading.')
            params = self.pulse_dict[name].copy()
            if freq_MHz is not None:
                params["freq_MHz"] = freq_MHz
            if phase_deg is not None:
                params["phase_deg"] = phase_deg
            if gain is not None:
                params["gain"] = gain
            self.set_pulse_registers(
                ch=params["ch"],
                style="arb",
                freq=self.freq2reg(params["freq_MHz"], gen_ch=params["ch"]),
                phase=self.deg2reg(params["phase_deg"], gen_ch=params["ch"]),
                gain=params["gain"],
                waveform=params["waveformname"],
                phrst=phrst,
            )
            if play:
                # print('playing gauss pulse', params['name'], 'on ch', params['ch'])
                self.pulse(ch=params["ch"])
                self.sync_all()

    def build_full_mux_pulse(
        self,
        mask,
        mux_freqs,
        mixer_freq=None,
        relative_amps=None,
        lengths=None,
        pulse_I_shapes=None,
        pulse_Q_shapes=None,
        times_us=None,
        plot_IQ=True,
        dt_us=0.01e-3,
    ):
        """
        Generates the I/Q modulated pulse on 1 full ch which generates each of the mux_freqs on top of a mixer_freq
        that allows for pulse shaping on each of the frequencies.

        mask: list of which indices in lengths, mux_freqs, pulse_I_shapes, pulse_Q_shapes to play
        mux_freqs: list of frequencies to play in MHz
        mixer_freq: carrier frequency in MHz
        relative_amps: additional scaling factor applied on top of the IQ pulse waveforms to scale the amplitude of each frequency component individually

        Specify either:
        lengths: length of each frequency to play in us; for indices that don't use the max length, nothing is played for that frequency for the rest of the time. If this is specified, a constant pulse is played.

        Or:
        pulse_I_shapes, pulse_Q_shapes: intended pulse shaping on each frequency as if they were generated individually. Just need the I/Q to have right relative amplitude vs us; amplitude will be rescaled to 1 and then by the DAC gain. If pulse shapes are specified, they must be lists of shape (len(mux_freqs), num_time_steps) where num_time_steps is determined by times_us

        returns: tot_I_vs_us, tot_Q_vs_us, the total I/Q waveforms to be played and times_us the times at which these waveforms are sampled
        """
        use_const_lengths = lengths is not None
        use_pulse_shapes = pulse_I_shapes is not None and pulse_Q_shapes is not None and times_us is not None
        assert use_const_lengths or use_pulse_shapes
        assert not (use_const_lengths and use_pulse_shapes), "Specify either const lengths or pulse shapes, not both"

        if use_const_lengths:
            assert len(lengths) == len(mux_freqs)
            tot_length_us = max(lengths)
            times_us = np.linspace(0, tot_length_us, int(tot_length_us / dt_us))
            pulse_I_shapes = np.ones((len(mux_freqs), len(times_us)))
            pulse_Q_shapes = np.zeros((len(mux_freqs), len(times_us)))

        # print("times_us", times_us)
        # print("pulse_I", pulse_I_shapes)
        # print("pulse_Q", pulse_Q_shapes)

        tot_I_vs_us = np.zeros_like(times_us)
        tot_Q_vs_us = np.zeros_like(times_us)
        modulated_Is = np.zeros((len(mux_freqs), len(times_us)))
        modulated_Qs = np.zeros((len(mux_freqs), len(times_us)))
        if relative_amps is None:
            relative_amps = np.ones(len(mux_freqs))
        relative_amps = np.array(relative_amps)
        bool_mask = np.array([q in mask for q in range(len(relative_amps))], dtype=int)
        relative_amps *= bool_mask
        for q in mask:
            if use_const_lengths:
                mask_func = relative_amps[q] * np.heaviside(lengths[q] - times_us, 0)
                # print(relative_amps[q])
            else:
                mask_func = relative_amps[q] * np.ones_like(times_us)
            mask_func[0] = 0
            mask_func[-1] = 0
            pulse_I_shape = mask_func * pulse_I_shapes[q]
            pulse_Q_shape = mask_func * pulse_Q_shapes[q]

            modulated_I = pulse_I_shape * np.cos(mux_freqs[q] * 2 * np.pi * times_us) + pulse_Q_shape * np.sin(
                mux_freqs[q] * 2 * np.pi * times_us
            )
            modulated_Is[q] = modulated_I
            tot_I_vs_us += modulated_I

            modulated_Q = -pulse_I_shape * np.sin(mux_freqs[q] * 2 * np.pi * times_us) + pulse_Q_shape * np.cos(
                mux_freqs[q] * 2 * np.pi * times_us
            )
            modulated_Qs[q] = modulated_Q
            tot_Q_vs_us += modulated_Q

        # plot_IQ = True
        if plot_IQ:
            assert mixer_freq is not None
            plt.figure()
            xpts = times_us
            for q in mask:
                fourier = np.fft.fftshift(
                    np.abs(
                        np.fft.fft(
                            modulated_Is[q] * np.cos(mixer_freq * 2 * np.pi * times_us)
                            + modulated_Qs[q] * np.sin(mixer_freq * 2 * np.pi * times_us)
                        )
                    )
                )
                freqs = np.fft.fftshift(np.fft.fftfreq(len(fourier), d=(xpts[1] - xpts[0])))
                plt.plot(freqs, fourier, label=f"Q{q}")
            plt.xlabel("Frequency [MHz]")
            # plt.xlim(0, 2000)
            # plt.ylim(0, 30000)
            plt.legend()
            plt.title(f"Fourier Transform of Modulated Pulse")
            plt.show()

            plt.figure()
            for q in mask:
                plt.plot(times_us, modulated_Is[q], label=f"I{q}")
                plt.plot(times_us, modulated_Qs[q], label=f"Q{q}")
            plt.xlabel("Time [us]")
            plt.ylabel("Amplitude [a.u.]")
            plt.legend()
            plt.title(f"Pulse Envelopes")
            plt.show()

        return tot_I_vs_us, tot_Q_vs_us, times_us

    def handle_full_mux_pulse(
        self,
        name,
        ch,
        relative_amps,
        mask=None,
        mux_freqs=None,
        mixer_freq=None,
        lengths=None,
        pulse_I_shapes=None,
        pulse_Q_shapes=None,
        times_us=None,
        phase_deg=None,
        plot_IQ=True,
        dt_us=0.01e-3,
        ro_ch=None,
        reload=False,
        play=False,
        set_reg=False,
        sync_after=True,
        flag=None,
    ):
        relative_amps = np.array(relative_amps)
        bool_mask = np.array([q in mask for q in range(len(relative_amps))], dtype=int)
        relative_amps *= bool_mask
        assert np.all((relative_amps <= 1) & (relative_amps >= 0)), "Relative amplitudes must be between 0 and 1"

        if name not in self.pulse_dict.keys() or reload:
            assert ch is not None
            assert mask is not None
            assert mux_freqs is not None
            assert mixer_freq is not None
            # assert lengths is not None
            tot_I_vs_us, tot_Q_vs_us, times_us = self.build_full_mux_pulse(
                mask=mask,
                mux_freqs=mux_freqs,
                mixer_freq=mixer_freq,
                lengths=lengths,
                relative_amps=relative_amps,
                pulse_I_shapes=pulse_I_shapes,
                pulse_Q_shapes=pulse_Q_shapes,
                times_us=times_us,
                plot_IQ=plot_IQ,
                dt_us=dt_us,
            )
        else:
            tot_I_vs_us, tot_Q_vs_us, times_us = [None] * 3

        # Scale so the same relative amp always gives the same amount of power regardless of what the other amplitudes are specified as
        gencfg = self.soccfg["gens"][ch]
        maxv = gencfg["maxv"] * gencfg["maxv_scale"] - 1
        gain = maxv * np.sum(relative_amps) / len(mux_freqs)
        # print("gain", gain, mask, mux_freqs, mixer_freq)

        self.handle_IQ_pulse(
            name=name,
            ch=ch,
            I_mhz_vs_us=tot_I_vs_us,
            Q_mhz_vs_us=tot_Q_vs_us,
            times_us=times_us,
            freq_MHz=mixer_freq,
            ro_ch=ro_ch,
            phase_deg=phase_deg,
            gain=gain,
            reload=reload,
            play=play,
            set_reg=set_reg,
            flag=flag,
            sync_after=sync_after,
            plot_IQ=plot_IQ,
        )

    """
    Clifford pulse defns. extra_phase is given in deg. flag can be used to identify certain pulses.
    If play=False, just loads pulse.
    special: adiabatic, pulseiq
    General drive: Omega cos((wt+phi)X) -> Delta/2 Z + Omega/2 (cos(phi) X + sin(phi) Y)
    """

    def X_half_pulse(
        self,
        q,
        divide_len=True,
        ZZ_qubit=None,
        neg=False,
        extra_phase=0,
        play=False,
        set_reg=False,
        name="X",
        flag=None,
        special=None,
        phrst=0,
        reload=False,
        sync_after=True,
        pihalf=True,
        **kwargs,
    ):
        # q: qubit number in config
        if ZZ_qubit is None:
            ZZ_qubit = q

        if special is None and self.use_robust_pulses:  # use robust pulses as the default X/2
            special = "robust"

        # Get the freq, phase, length, type (assumes using default ge pulse)
        assert self.f_ges.shape == (self.num_qubits_sample, self.num_qubits_sample)
        f_ge_MHz = self.f_ges[q, ZZ_qubit]
        # gain = self.pi_ge_gains[q, ZZ_qubit]
        correction_phase = self.cfg.device.qubit.pulses.pi_ge.half_correction_phase[
            q * self.num_qubits_sample + ZZ_qubit
        ]
        # print("correction phase", correction_phase)
        phase_deg = self.overall_phase[q] + extra_phase + correction_phase
        if neg:
            phase_deg -= 180
        sigma_cycles = self.us2cycles(self.pi_ge_sigmas[q, ZZ_qubit], gen_ch=self.qubit_chs[q])
        type = self.cfg.device.qubit.pulses.pi_ge.type[q]

        waveformname = "pi_ge"
        if special:
            if special == "adiabatic":
                gain = self.cfg.device.qubit.pulses.pi_ge_adiabatic.gain[q]
                period_us = self.cfg.device.qubit.pulses.pi_ge_adiabatic.period[q]
                mu = self.cfg.device.qubit.pulses.pi_ge_adiabatic.mu[q]
                beta = self.cfg.device.qubit.pulses.pi_ge_adiabatic.beta[q]
                if "adiabatic" not in name:
                    name = name + "_adiabatic"
                waveformname = "pi_ge_adiabatic"
                type = "adiabatic"
            elif special == "pulseiq":
                type = "pulseiq"
                waveformname = "pi_ge_IQ"
                assert (
                    "I_mhz_vs_us" in kwargs.keys() and "Q_mhz_vs_us" in kwargs.keys() and "times_us" in kwargs.keys()
                )
                I_mhz_vs_us = kwargs["I_mhz_vs_us"]
                Q_mhz_vs_us = kwargs["Q_mhz_vs_us"]
                times_us = kwargs["times_us"]

            elif special == "robust":
                type = "robust"
                name += "_robust"

        if ZZ_qubit != q:
            waveformname += f"_ZZ{ZZ_qubit}"
            name += f"_ZZ{ZZ_qubit}"

        if divide_len:
            sigma_cycles = sigma_cycles // 2
            waveformname += "_half"
            gain = self.pi_ge_half_gains[q, ZZ_qubit]
        else:
            gain = self.pi_ge_half_gain_pi_sigmas[q, ZZ_qubit]

        name += "_half"

        if special == "robust":
            # gain, freq are retrieved within setup_robust_pulse
            plot_IQ = False
            if "plot_IQ" in self.cfg.expt and self.cfg.expt.plot_IQ:
                plot_IQ = True
            self.setup_robust_pulse(
                q,
                name=f"{name}_q{q}",
                ZZ_qubit=ZZ_qubit,
                phase_deg=phase_deg,
                play=play,
                set_reg=set_reg,
                reload=reload,
                plot_IQ=plot_IQ,
                sync_after=sync_after,
                flag=flag,
            )
            return

        assert f_ge_MHz > 0, f'pulse on {q} {"ZZ "+str(ZZ_qubit) if ZZ_qubit != q else ""}freq may not be calibrated'
        assert (
            gain > 0
        ), f'pihalf pulse on {q} {"ZZ "+str(ZZ_qubit) if ZZ_qubit != q else ""}gain may not be calibrated'
        assert (
            sigma_cycles > 0
        ), f'pulse on {q} {"ZZ "+str(ZZ_qubit) if ZZ_qubit != q else ""}sigma may not be calibrated'

        if type == "const":
            self.handle_const_pulse(
                name=f"{name}_q{q}",
                ch=self.qubit_chs[q],
                waveformname=f"{waveformname}_q{q}",
                length=sigma_cycles,
                freq_MHz=f_ge_MHz,
                phase_deg=phase_deg,
                gain=gain,
                play=play,
                set_reg=set_reg,
                flag=flag,
                phrst=phrst,
                reload=reload,
                sync_after=sync_after,
            )
        elif type == "gauss":
            self.handle_gauss_pulse(
                name=f"{name}_q{q}",
                ch=self.qubit_chs[q],
                waveformname=f"{waveformname}_q{q}",
                sigma=sigma_cycles,
                freq_MHz=f_ge_MHz,
                phase_deg=phase_deg,
                gain=gain,
                play=play,
                set_reg=set_reg,
                flag=flag,
                phrst=phrst,
                reload=reload,
                sync_after=sync_after,
            )
            # if play: print(f"playing phase {phase_deg}, waveform {waveformname}_q{q}, gain {gain}, ch {self.qubit_chs[q]}")
        elif type == "adiabatic":
            assert not pihalf, "Cannot do pihalf pulse with adiabatic"
            self.handle_adiabatic_pulse(
                name=f"{name}_q{q}",
                ch=self.qubit_chs[q],
                waveformname=f"{waveformname}_q{q}",
                mu=mu,
                beta=beta,
                period_us=period_us,
                freq_MHz=f_ge_MHz,
                phase_deg=phase_deg,
                gain=gain,
                play=play,
                set_reg=set_reg,
                flag=flag,
                phrst=phrst,
                reload=reload,
                sync_after=sync_after,
            )
        elif type == "pulseiq":
            assert not pihalf, "Cannot do pihalf pulse with pulseiq"
            self.handle_IQ_pulse(
                name=f"{name}_q{q}",
                ch=self.qubit_chs[q],
                waveformname=f"{waveformname}_q{q}",
                I_mhz_vs_us=I_mhz_vs_us,
                Q_mhz_vs_us=Q_mhz_vs_us,
                times_us=times_us,
                freq_MHz=f_ge_MHz,
                phase_deg=phase_deg,
                gain=gain,
                play=play,
                set_reg=set_reg,
                flag=flag,
                phrst=phrst,
                reload=reload,
                sync_after=sync_after,
            )

        elif type == "flat_top":
            assert False, "flat top not checked yet"
            flat_length = (
                self.us2cycles(self.cfg.device.qubit.pulses.pi_ge.length[q], gen_ch=self.qubit_chs[q]) - 3 * 4
            )
            self.handle_flat_top_pulse(
                name=f"{name}_q{q}",
                ch=self.qubit_chs[q],
                waveformname=f"{waveformname}_q{q}",
                sigma=sigma_cycles,
                flat_length=flat_length,
                freq_MHz=f_ge_MHz,
                phase_deg=phase_deg,
                gain=gain,
                play=play,
                set_reg=set_reg,
                flag=flag,
                phrst=phrst,
                reload=reload,
            )
        else:
            assert False, f"Pulse type {type} not supported."

    def X_pulse(
        self,
        q,
        pihalf=False,
        divide_len=True,
        ZZ_qubit=None,
        neg=False,
        extra_phase=0,
        play=False,
        set_reg=False,
        name="X",
        flag=None,
        special=None,
        phrst=0,
        reload=False,
        sync_after=True,
        **kwargs,
    ):

        n_pulse = 1
        if not pihalf:
            n_pulse = 2

        for i in range(n_pulse):
            self.X_half_pulse(
                q=q,
                divide_len=divide_len,
                ZZ_qubit=ZZ_qubit,
                neg=neg,
                extra_phase=extra_phase,
                play=play,
                set_reg=set_reg,
                name=name,
                flag=flag,
                special=special,
                phrst=phrst,
                reload=reload,
                sync_after=sync_after,
                pihalf=pihalf,
                **kwargs,
            )

    def Y_pulse(
        self,
        q,
        pihalf=False,
        divide_len=True,
        ZZ_qubit=None,
        neg=False,
        extra_phase=0,
        adiabatic=False,
        play=False,
        set_reg=False,
        flag=None,
        phrst=0,
        special=None,
        reload=False,
        sync_after=True,
    ):
        # The sign of the 180 does not matter, but the sign of the pihalf does!
        self.X_pulse(
            q,
            pihalf=pihalf,
            divide_len=divide_len,
            ZZ_qubit=ZZ_qubit,
            neg=not neg,
            extra_phase=90 + extra_phase,
            play=play,
            set_reg=set_reg,
            name="Y",
            flag=flag,
            adiabatic=adiabatic,
            special=special,
            phrst=phrst,
            reload=reload,
            sync_after=sync_after,
        )

    def Z_pulse(self, q, pihalf=False, neg=False, extra_phase=0, play=False, **kwargs):
        dac_type = self.qubit_ch_types[q]
        assert not dac_type == "mux4", "Currently cannot set phase for mux4!"
        phase_adjust = 180
        if pihalf:
            phase_adjust = 90  # the sign of the 180 does not matter, but the sign of the pihalf does!
        if neg:
            phase_adjust *= -1
        if play:
            self.overall_phase[q] += phase_adjust + extra_phase

    def reset_and_sync(self):
        # Phase reset all channels except readout DACs (since mux ADCs can't be phase reset)
        for ch in self.gen_chs.keys():
            if ch not in self.measure_chs:  # doesn't work for the mux ADCs
                # print('resetting', ch)
                self.setup_and_pulse(ch=ch, style="const", freq=100, phase=0, gain=100, length=10, phrst=1)
        self.sync_all(10)

    def set_gen_delays(self):
        for ch in self.gen_chs:
            delay_ns = self.cfg.hw.soc.dacs.delay_chs.delay_ns[
                np.argwhere(np.array(self.cfg.hw.soc.dacs.delay_chs.ch) == ch)[0][0]
            ]
            delay_cycles = self.us2cycles(delay_ns * 1e-3, gen_ch=ch)
            self.gen_delays[ch] = delay_cycles

    def sync_all(self, t=0):
        super().sync_all(t=t, gen_t0=self.gen_delays)

    def setup_readout(self):
        """
        Declare resonator generators, declare ADCs, add readout pulses

        For a fullmux expt:
        full_mux_expt: whether to use the full_mux to do the readout or standard mux setup
        If True, specify:
        full_mux_chs: list of full mux channels to use for all possible qubits
        mask: list of qubits to play the readout
        Specify either (see build_full_mux_pulse for more details):
        lengths
        OR
        pulse_I_shapes
        pulse_Q_shapes
        times_us (should be just a 1d array that is the same for all channels in full_mux_chs)
        """
        full_mux_expt = False
        if "full_mux_expt" in self.cfg.expt and self.cfg.expt.full_mux_expt:
            full_mux_expt = self.cfg.expt.full_mux_expt

        if not full_mux_expt:
            self.setup_mux_gen_readout()
        else:
            assert "full_mux_chs" in self.cfg.expt and self.cfg.expt.full_mux_chs is not None
            full_mux_chs = self.cfg.expt.full_mux_chs
            assert "mask" in self.cfg.expt and self.cfg.expt.mask is not None
            mask = self.cfg.expt.mask
            assert mask == [
                0,
                1,
                2,
                3,
            ], "Most programs assume all ADC chs are triggered so the overall mask should be all qubits!"

            lengths = self.cfg.expt.lengths if "lengths" in self.cfg.expt else None
            pulse_I_shapes = self.cfg.expt.pulse_I_shapes if "pulse_I_shapes" in self.cfg.expt else None
            pulse_Q_shapes = self.cfg.expt.pulse_Q_shapes if "pulse_Q_shapes" in self.cfg.expt else None
            times_us = self.cfg.expt.times_us if "times_us" in self.cfg.expt else None

            if lengths is not None:
                self.readout_lengths_adc = [
                    self.us2cycles(length, ro_ch=ro_ch) for length, ro_ch in zip(lengths, self.adc_chs)
                ]
            else:
                self.readout_lengths_adc = [self.us2cycles(times_us[-1], ro_ch=ro_ch) for ro_ch in self.adc_chs]

            mixer_freqs = np.array(self.cfg.hw.soc.dacs.readout.mixer_freq)
            # assert np.all(mixer_freqs == mixer_freqs[0])
            if "plot_IQ" in self.cfg.expt:
                plot_IQ = self.cfg.expt.plot_IQ
            else:
                plot_IQ = False
            mux_freqs = self.cfg.device.readout.frequency
            mux_gains = self.cfg.device.readout.gain
            self.setup_fullmux_readout(
                full_mux_chs=full_mux_chs,
                mask=mask,
                mixer_freqs=mixer_freqs,
                mux_freqs=mux_freqs,
                mux_gains=mux_gains,
                lengths=lengths,
                pulse_I_shapes=pulse_I_shapes,
                pulse_Q_shapes=pulse_Q_shapes,
                times_us=times_us,
                plot_IQ=plot_IQ,
            )

    def setup_mux_gen_readout(self):
        self.f_res_regs = [
            self.freq2reg(f, gen_ch=gen_ch, ro_ch=adc_ch)
            for f, gen_ch, adc_ch in zip(self.cfg.device.readout.frequency, self.res_chs, self.adc_chs)
        ]

        mux_mixer_freq = None
        mux_freqs = [0] * 4  # MHz
        mux_gains = [0] * 4
        mux_ro_ch = None
        mux_nqz = None
        for q in range(self.num_qubits_sample):
            assert self.res_ch_types[q] in ["full", "mux4"]
            if self.res_ch_types[q] == "full":
                if self.res_chs[q] not in self.measure_chs:
                    self.declare_gen(
                        ch=self.res_chs[q], nqz=self.cfg.hw.soc.dacs.readout.nyquist[q]
                    )  # , ro_ch=self.adc_chs[q])

                    if self.cfg.device.readout.gain[q] < 1:
                        gain = int(self.cfg.device.readout.gain[q] * 2**15)
                    self.handle_const_pulse(
                        name=f"measure{q}",
                        ch=self.res_chs[q],
                        ro_ch=self.adc_chs[q],
                        length=max(self.readout_lengths_dac),
                        freq_MHz=self.cfg.device.readout.frequency[q],
                        phase_deg=0,
                        gain=gain,
                        play=False,
                        set_reg=True,
                    )
                    self.measure_chs.append(self.res_chs[q])
                    self.meas_ch_types.append(self.res_ch_types[q])
                    self.meas_ch_qs.append(q)

            elif self.res_ch_types[q] == "mux4":
                assert self.res_chs[q] == 6
                self.mask.append(q)
                if mux_mixer_freq is None:
                    mux_mixer_freq = self.cfg.hw.soc.dacs.readout.mixer_freq[q]
                else:
                    assert (
                        mux_mixer_freq == self.cfg.hw.soc.dacs.readout.mixer_freq[q]
                    )  # ensure all mux channels have specified the same mixer freq
                mux_freqs[q] = self.cfg.device.readout.frequency[q]
                mux_gains[q] = self.cfg.device.readout.gain[q]
                mux_ro_ch = self.adc_chs[q]
                mux_nqz = self.cfg.hw.soc.dacs.readout.nyquist[q]
                if self.res_chs[q] not in self.measure_chs:
                    self.measure_chs.append(self.res_chs[q])
                    self.meas_ch_types.append("mux4")
                    self.meas_ch_qs.append(-1)

        # declare mux4 channel
        if "mux4" in self.res_ch_types:
            self.declare_gen(
                ch=6, nqz=mux_nqz, mixer_freq=mux_mixer_freq, mux_freqs=mux_freqs, mux_gains=mux_gains, ro_ch=mux_ro_ch
            )
            self.handle_mux4_pulse(
                name=f"measure", ch=6, length=max(self.readout_lengths_dac), mask=self.mask, play=False, set_reg=True
            )

        # declare adcs - readout for all qubits everytime, defines number of buffers returned regardless of number of adcs triggered
        for q in range(self.num_qubits_sample):
            if self.adc_chs[q] not in self.ro_chs:
                self.declare_readout(
                    ch=self.adc_chs[q],
                    length=self.readout_lengths_adc[q],
                    freq=self.cfg.device.readout.frequency[q],
                    gen_ch=self.res_chs[q],
                )

    def setup_fullmux_readout(
        self,
        full_mux_chs,
        mask,
        mixer_freqs,
        mux_freqs,
        mux_gains,
        mux_nqz=2,
        lengths=None,
        pulse_I_shapes=None,
        pulse_Q_shapes=None,
        times_us=None,
        plot_IQ=False,
    ):
        mask_dict_unique_chs = dict()
        mixer_dict_unique_chs = dict()

        for i_ch, ch in enumerate(full_mux_chs):
            if ch not in mask_dict_unique_chs.keys():
                mask_dict_unique_chs[ch] = []
                mixer_dict_unique_chs[ch] = mixer_freqs[i_ch]
            if i_ch in mask:
                mask_dict_unique_chs[ch].append(i_ch)
            assert (
                mixer_freqs[i_ch] == mixer_dict_unique_chs[ch]
            ), f"All mixer freqs that use the same full_mux_ch should be the same but mixer for qubit {i_ch} is {mixer_freqs[i_ch]} and previous mixer_freq is {mixer_dict_unique_chs[ch]} on full mux ch {ch}"

        self.f_res_regs = [0] * 4
        rounded_mux_freqs = [0] * 4
        rounded_freqs = [0] * 4
        rounded_mixer_freq_dict_unique_chs = dict()
        for q in range(self.num_qubits_sample):
            # Need mixer_mux_rounded + mux_rounded = adc_rounded = mixer_full_rounded + full_rounded
            full_mux_ch = full_mux_chs[q]
            orig_mixer_freq = mixer_freqs[q]
            chs_to_round = [self.soccfg["gens"][full_mux_ch]]

            mask_ch = mask_dict_unique_chs[full_mux_ch]
            adc_chs_ch = [self.adc_chs[qq] for qq in mask_ch]
            for ch in adc_chs_ch:
                chs_to_round.append(self.soccfg["readouts"][ch])

            rounded_mixer_freq = self.roundfreq(orig_mixer_freq, chs_to_round)
            rounded_mixer_freq_dict_unique_chs[full_mux_ch] = rounded_mixer_freq
            # rounded_mux_freqs[q] = np.abs(self.roundfreq(mux_freqs[q], chs_to_round))
            rounded_mux_freqs[q] = self.roundfreq(mux_freqs[q], chs_to_round)
            rounded_freqs[q] = rounded_mixer_freq + rounded_mux_freqs[q]

            self.f_res_regs[q] = self.freq2reg(rounded_mux_freqs[q], gen_ch=full_mux_ch, ro_ch=self.adc_chs[q])
            self.res_chs[q] = full_mux_ch

        for full_mux_ch in mask_dict_unique_chs.keys():
            qubits_ch = mask_dict_unique_chs[full_mux_ch]
            mixer_freq_ch = mixer_dict_unique_chs[full_mux_ch]
            adc_chs_ch = [self.adc_chs[q] for q in qubits_ch]
            self.declare_gen(ch=full_mux_ch, nqz=mux_nqz, ro_ch=adc_chs_ch[0])

            mask_ch = [i for i in range(len(qubits_ch))]
            mux_freqs_ch = [rounded_mux_freqs[q] for q in qubits_ch]
            rounded_mixer_freq = rounded_mixer_freq_dict_unique_chs[full_mux_ch]
            mux_gains_ch = [mux_gains[q] for q in qubits_ch]
            lengths_ch = [lengths[q] for q in qubits_ch] if lengths is not None else None
            pulse_I_shapes_ch = [pulse_I_shapes[q] for q in qubits_ch] if pulse_I_shapes is not None else None
            pulse_Q_shapes_ch = [pulse_Q_shapes[q] for q in qubits_ch] if pulse_Q_shapes is not None else None

            # print(
            #     "mask",
            #     mask_ch,
            #     "adc_chs",
            #     adc_chs_ch,
            #     "mixer_freq",
            #     mixer_freq_ch,
            #     "mux_freqs",
            #     mux_freqs_ch,
            #     "mux_gains",
            #     mux_gains_ch,
            #     "lengths",
            #     lengths_ch,
            #     "pulse_I_shapes",
            #     pulse_I_shapes_ch,
            # )

            self.handle_full_mux_pulse(
                name=f"measure",
                ch=full_mux_ch,
                mask=mask_ch,
                mux_freqs=mux_freqs_ch,
                mixer_freq=rounded_mixer_freq,
                relative_amps=mux_gains_ch,
                lengths=lengths_ch,
                pulse_I_shapes=np.array(pulse_I_shapes_ch),
                pulse_Q_shapes=-1
                * np.array(
                    pulse_Q_shapes_ch
                ),  # the convention is actually consistent with the rfsoc convention, unlike in the optimal control code
                times_us=times_us,
                phase_deg=0,
                plot_IQ=plot_IQ,
                # ro_ch=self.adc_chs[0],  # don't need this since we already rounded the freq I guess
                reload=True,
                play=False,
                set_reg=True,
            )
            self.measure_chs.append(full_mux_ch)
            self.meas_ch_types.append("full")

        # declare adcs - readout for all qubits everytime, defines number of buffers returned regardless of number of adcs triggered
        for q in range(self.num_qubits_sample):
            if self.adc_chs[q] not in self.ro_chs:
                self.declare_readout(
                    ch=self.adc_chs[q],
                    length=self.readout_lengths_adc[q],
                    freq=rounded_freqs[q],
                    gen_ch=self.res_chs[q],
                )
                # print(f"adc {self.adc_chs[q]} freq {rounded_freqs[q]}")

    def measure_readout_cool(
        self, n_init_readout=None, n_trig=None, init_read_wait_us=None, extended_readout_delay_cycles=3
    ):
        """
        Pulse and acquire the initial readout pulse for pre-selection
        """
        if n_init_readout is None:
            assert "n_init_readout" in self.cfg.expt
            n_init_readout = self.cfg.expt.n_init_readout
        if n_trig is None:
            assert "n_trig" in self.cfg.expt
            n_trig = self.cfg.expt.n_trig
        if init_read_wait_us is None:
            assert "init_read_wait_us" in self.cfg.expt
            init_read_wait_us = self.cfg.expt.init_read_wait_us
        if "rounds" in self.cfg.expt:
            assert self.cfg.expt.rounds == 1, "shots get averaged in a weird way when rounds != 1"

        if "use_gf_readout" not in self.cfg.expt or not self.cfg.expt.use_gf_readout:
            self.use_gf_readout = None
        else:
            self.use_gf_readout = self.cfg.expt.use_gf_readout
        if self.use_gf_readout is not None:
            # n_trig *= 2
            self.gf_readout_init(qubits=self.cfg.expt.use_gf_readout)
        for i_readout in range(n_init_readout):
            for i_trig in range(n_trig):
                trig_offset = self.cfg.device.readout.trig_offset[0]
                if i_trig == n_trig - 1:
                    syncdelay = self.us2cycles(init_read_wait_us)  # last readout for this trigger stack
                else:
                    syncdelay = (
                        extended_readout_delay_cycles  # only sync to the next readout in the same trigger stack
                    )
                    # trig_offset = 0

                # print('sync delay us', self.cycles2us(syncdelay))
                # Note that by default the mux channel will play the pulse for all frequencies for the max of the pulse times on all channels - but the acquistion may not be happening the entire time.
                self.measure(
                    pulse_ch=self.measure_chs,
                    adcs=self.adc_chs,
                    adc_trig_offset=trig_offset,
                    wait=True,
                    syncdelay=syncdelay,
                )

    def get_shots(self, angle=None, threshold=None, avg_shots=False, verbose=False, amplitude_mode=False):
        """
        Collect shots for all adcs, rotates by given angle (degrees), separate based on threshold (if not None), and averages over all shots (i.e. returns data[num_chs, 1] as opposed to data[num_chs, num_shots]) if requested.
        Returns avgi (idata), avgq (qdata) which avgi/q are avg over shot_avg
        """

        idata, qdata = self.get_multireadout_shots(
            angle=angle, threshold_final=threshold, amplitude_mode=amplitude_mode
        )

        idata = idata[:, -1, :]
        qdata = qdata[:, -1, :]
        if avg_shots:
            idata = np.average(idata, axis=1)
            qdata = np.average(qdata, axis=1)
        return idata, qdata

    def get_multireadout_shots(self, angle=None, threshold_final=None, amplitude_mode=False, avg_trigs=True):
        """
        For all readouts, angle is applied if None; threshold_final is applied only to the last readout
        threshold_final should be specified for all qubits
        If avg_trigs is False, return as if each trig is a separate readout
        If amplitude_mode is True, does thresholding based on amplitude (and assumes the threshold provided is this threshold)
        """
        n_init_readout = self.cfg.expt.n_init_readout
        n_trig = self.cfg.expt.n_trig
        # print('n_init_readout', n_init_readout, 'n_trig', n_trig)

        # NOTE: this code assumes the number of expts in a single program is 1 (i.e. this must be an Averager not RAverager program!)

        self.num_qubits_sample = len(self.cfg.device.readout.frequency)
        if angle is None:
            angle = [0] * self.num_qubits_sample

        di_buf = np.array([self.di_buf[i] / ro["length"] for i, (ch, ro) in enumerate(self.ro_chs.items())])
        dq_buf = np.array([self.dq_buf[i] / ro["length"] for i, (ch, ro) in enumerate(self.ro_chs.items())])
        for i, ch in enumerate(self.ro_chs):
            idata_ch, qdata_ch = rotate_and_threshold(
                ishots_1q=di_buf[i],
                qshots_1q=dq_buf[i],
                angle=angle[i],
                threshold=None,
                amplitude_mode=amplitude_mode,
                avg_shots=False,
            )
            di_buf[i] = idata_ch
            dq_buf[i] = qdata_ch

        shots_i = di_buf.reshape((len(self.ro_chs), (1 + n_init_readout * n_trig) * self.cfg.expt.reps))
        shots_q = dq_buf.reshape((len(self.ro_chs), (1 + n_init_readout * n_trig) * self.cfg.expt.reps))

        shots_reshaped_shape = (len(self.ro_chs), 1 + n_init_readout, self.cfg.expt.reps)
        if not avg_trigs:
            shots_reshaped_shape = (len(self.ro_chs), 1 + n_init_readout * n_trig, self.cfg.expt.reps)
        shots_i_reshaped = np.zeros(shots_reshaped_shape)
        shots_q_reshaped = np.zeros(shots_reshaped_shape)
        for i in range(len(self.ro_chs)):
            meas_per_expt = 1 + n_init_readout * n_trig

            # reshape + average over n_trig for the init readouts
            if n_init_readout > 0 and n_trig > 0:
                # init reads shape: reps, n_init_readout, n_trig
                if avg_trigs:
                    shots_i_init_reads = np.reshape(
                        np.reshape(shots_i[i], (self.cfg.expt.reps, meas_per_expt))[:, :-1],
                        (self.cfg.expt.reps, n_init_readout, n_trig),
                    )
                    shots_q_init_reads = np.reshape(
                        np.reshape(shots_q[i], (self.cfg.expt.reps, meas_per_expt))[:, :-1],
                        (self.cfg.expt.reps, n_init_readout, n_trig),
                    )
                    shots_i_reshaped[i, :-1, :] = np.average(shots_i_init_reads, axis=2).T
                    shots_q_reshaped[i, :-1, :] = np.average(shots_q_init_reads, axis=2).T
                else:
                    shots_i_init_reads = np.reshape(
                        np.reshape(shots_i[i], (self.cfg.expt.reps, meas_per_expt))[:, :-1],
                        (self.cfg.expt.reps, n_init_readout * n_trig),
                    )
                    shots_q_init_reads = np.reshape(
                        np.reshape(shots_q[i], (self.cfg.expt.reps, meas_per_expt))[:, :-1],
                        (self.cfg.expt.reps, n_init_readout * n_trig),
                    )
                    shots_i_reshaped[i, :-1, :] = shots_i_init_reads.T
                    shots_q_reshaped[i, :-1, :] = shots_q_init_reads.T

            # reshape for the final readout (only 1 n_trig here)
            # final read shape: reps
            shots_i_final_read = np.reshape(shots_i[i], (self.cfg.expt.reps, meas_per_expt))[:, -1]
            shots_q_final_read = np.reshape(shots_q[i], (self.cfg.expt.reps, meas_per_expt))[:, -1]
            shots_i_reshaped[i, -1, :] = shots_i_final_read
            shots_q_reshaped[i, -1, :] = shots_q_final_read

        if threshold_final is not None:
            for ch in range(len(self.ro_chs)):
                shots_i_reshaped[ch, -1, :], _ = rotate_and_threshold(
                    ishots_1q=shots_i_reshaped[ch, -1, :],
                    qshots_1q=shots_q_reshaped[ch, -1, :],
                    threshold=threshold_final[ch],
                    amplitude_mode=amplitude_mode,
                )

        # final shape: (ro_chs, n_init_readout + 1, reps)
        # or if not avg_trigs: (ro_chs, n_init_readout*n_trig + 1, reps)
        return shots_i_reshaped, shots_q_reshaped

    def acquire(self, soc, load_pulses=True, progress=False, save_experiments=None):
        if not self.readout_cool:
            self.cfg.expt.n_trig = 1
            self.cfg.expt.n_init_readout = 0
        return super().acquire(
            soc,
            load_pulses=load_pulses,
            progress=progress,
            readouts_per_experiment=1 + self.cfg.expt.n_trig * self.cfg.expt.n_init_readout,
            save_experiments=save_experiments,
        )

    def acquire_rotated(
        self,
        soc,
        progress,
        angle=None,
        threshold=None,
        ge_avgs=None,
        amplitude_mode=False,
        post_process=None,
        verbose=False,
    ):
        """
        If post_process == 'threshold': uses angle + threshold to categorize shots into 0 or 1 and calculate the population
        If post_process == 'scale': uses angle + ge_avgs to scale the average of all shots on a scale of 0 to 1. ge_avgs should be of shape (num_total_qubits, 4) and should represent the pre-rotation Ig, Qg, Ie, Qe
        If post_process == None: uses angle to rotate the i and q and then returns the avg i and q
        """
        avgi, avgq = self.acquire(soc, load_pulses=True, progress=progress)
        if post_process == None:
            avgi_rot, avgq_rot = self.get_shots(
                angle=angle, avg_shots=True, verbose=verbose, amplitude_mode=amplitude_mode
            )
            return avgi_rot, avgq_rot
        elif post_process == "threshold":
            assert threshold is not None
            popln, avgq_rot = self.get_shots(
                angle=angle, threshold=threshold, avg_shots=True, verbose=verbose, amplitude_mode=amplitude_mode
            )
            return popln, avgq_rot
        elif post_process == "scale":
            assert ge_avgs is not None
            avgi_rot, avgq_rot = self.get_shots(
                angle=angle, avg_shots=True, verbose=verbose, amplitude_mode=amplitude_mode
            )

            ge_avgs_rot = [None] * 4
            for q, angle_q in enumerate(angle):
                if not isinstance(ge_avgs[q], (list, np.ndarray)):
                    continue  # this qubit was not calibrated
                Ig_q, Qg_q, Ie_q, Qe_q = ge_avgs[q]
                ge_avgs_rot[q] = [
                    Ig_q * np.cos(np.pi / 180 * angle_q) - Qg_q * np.sin(np.pi / 180 * angle_q),
                    Ie_q * np.cos(np.pi / 180 * angle_q) - Qe_q * np.sin(np.pi / 180 * angle_q),
                ]
            shape = None
            for q in range(4):
                if ge_avgs_rot[q] is not None:
                    shape = np.shape(ge_avgs_rot[q])
                    break
            for q in range(4):
                if ge_avgs_rot[q] is None:
                    ge_avgs_rot[q] = np.zeros(shape=shape)

            ge_avgs_rot = np.asarray(ge_avgs_rot)
            avgi_rot -= ge_avgs_rot[:, 0]
            avgi_rot /= ge_avgs_rot[:, 1] - ge_avgs_rot[:, 0]
            return avgi_rot, avgq_rot
        else:
            assert False, "Undefined post processing flag, options are None, threshold, scale"

    def initialize(self):
        self.cfg = AttrDict(self.cfg)
        self.cfg.update(self.cfg.expt)
        if "qubits" in self.cfg.expt:
            self.qubits = self.cfg.expt.qubits
        else:
            self.qubits = range(4)
        self.pulse_dict = dict()
        self.num_qubits_sample = len(self.cfg.device.readout.frequency)

        # all of these saved self.whatever instance variables should be indexed by the actual qubit number as opposed to qubits_i. this means that more values are saved as instance variables than is strictly necessary, but this is overall less confusing
        self.adc_chs = self.cfg.hw.soc.adcs.readout.ch
        self.res_chs = self.cfg.hw.soc.dacs.readout.ch
        self.res_ch_types = self.cfg.hw.soc.dacs.readout.type
        self.qubit_chs = self.cfg.hw.soc.dacs.qubit.ch
        self.qubit_ch_types = self.cfg.hw.soc.dacs.qubit.type

        self.cool_qubits = False
        if "cool_qubits" in self.cfg.expt and self.cfg.expt.cool_qubits is not None:
            self.cool_qubits = self.cfg.expt.cool_qubits
            self.swap_f0g1_chs = self.cfg.hw.soc.dacs.swap_f0g1.ch
            self.swap_f0g1_ch_types = self.cfg.hw.soc.dacs.swap_f0g1.type
            mixer_freqs = self.cfg.hw.soc.dacs.swap_f0g1.mixer_freq

        self.readout_cool = False
        if "readout_cool" in self.cfg.expt and self.cfg.expt.readout_cool:
            self.readout_cool = self.cfg.expt.readout_cool

        self.overall_phase = [0] * self.num_qubits_sample

        self.q_rps = [self.ch_page(ch) for ch in self.qubit_chs]  # get register page for qubit_ch

        self.f_ges = np.reshape(self.cfg.device.qubit.f_ge, ( self.num_qubits_sample,  self.num_qubits_sample))
        self.f_efs = np.reshape(self.cfg.device.qubit.f_ef, ( self.num_qubits_sample,  self.num_qubits_sample))
        self.pi_ge_gains = np.reshape(self.cfg.device.qubit.pulses.pi_ge.gain, ( self.num_qubits_sample,  self.num_qubits_sample))
        self.pi_ge_sigmas = np.reshape(self.cfg.device.qubit.pulses.pi_ge.sigma, ( self.num_qubits_sample,  self.num_qubits_sample))
        self.pi_ge_half_gains = np.reshape(self.cfg.device.qubit.pulses.pi_ge.half_gain, ( self.num_qubits_sample,  self.num_qubits_sample))
        self.pi_ge_half_gain_pi_sigmas = np.reshape(self.cfg.device.qubit.pulses.pi_ge.half_gain_pi_sigma, ( self.num_qubits_sample,  self.num_qubits_sample))
        self.pi_ef_gains = np.reshape(self.cfg.device.qubit.pulses.pi_ef.gain, ( self.num_qubits_sample,  self.num_qubits_sample))
        self.pi_ef_sigmas = np.reshape(self.cfg.device.qubit.pulses.pi_ef.sigma, ( self.num_qubits_sample,  self.num_qubits_sample))
        self.pi_ef_half_gains = np.reshape(self.cfg.device.qubit.pulses.pi_ef.half_gain, ( self.num_qubits_sample,  self.num_qubits_sample))
        self.pi_ef_half_gain_pi_sigmas = np.reshape(self.cfg.device.qubit.pulses.pi_ef.half_gain_pi_sigma, ( self.num_qubits_sample,  self.num_qubits_sample))
        self.f_ges_robust = np.reshape(self.cfg.device.qubit.f_ge_robust, ( self.num_qubits_sample,  self.num_qubits_sample))
        self.pihalf_gain_robust = np.reshape(self.cfg.device.qubit.pulses.pihalf_ge_robust.gain, ( self.num_qubits_sample,  self.num_qubits_sample))
        self.pi_ge_types = self.cfg.device.qubit.pulses.pi_ge.type
        self.pi_ef_types = self.cfg.device.qubit.pulses.pi_ef.type

        if self.cool_qubits:
            self.f_f0g1_regs = [
                self.freq2reg(f, gen_ch=ch) for f, ch in zip(self.cfg.device.qubit.f_f0g1, self.qubit_chs)
            ]

        self.readout_lengths_dac = [
            self.us2cycles(length, gen_ch=gen_ch)
            for length, gen_ch in zip(self.cfg.device.readout.readout_length, self.res_chs)
        ]
        
        
        if "len_readout_adc" in self.cfg.expt and self.cfg.expt.len_readout_adc is not None:
            _ro_lengths_adc = self.cfg.expt.len_readout_adc
        else:
            _ro_lengths_adc = self.cfg.device.readout.readout_length
            
            
        self.readout_lengths_adc = [
            self.us2cycles(length, ro_ch=ro_ch)
            for length, ro_ch in zip(_ro_lengths_adc, self.adc_chs)
        ]

        # add IQ pulses
        self.use_robust_pulses = False
        if "use_robust_pulses" in self.cfg.expt and self.cfg.expt.use_robust_pulses:
            self.use_robust_pulses = True

        # declare qubit dacs, add qubit pi_ge pulses
        for q in range(self.num_qubits_sample):
            mixer_freq = None
            if self.qubit_ch_types[q] == "int4":
                mixer_freq = self.cfg.hw.soc.dacs.qubit.mixer_freq[q]
            if self.qubit_chs[q] not in self.gen_chs:
                self.declare_gen(
                    ch=self.qubit_chs[q], nqz=self.cfg.hw.soc.dacs.qubit.nyquist[q], mixer_freq=mixer_freq
                )
            self.X_pulse(q=q, play=False, reload=True)

        if self.cool_qubits:
            mixer_freq = None
            for q in self.cfg.expt.cool_qubits:
                if self.swap_f0g1_ch_types[q] == "int4":
                    mixer_freq = mixer_freqs[q]
                if self.swap_f0g1_chs[q] not in self.gen_chs:
                    self.declare_gen(
                        ch=self.swap_f0g1_chs[q], nqz=self.cfg.hw.soc.dacs.swap_f0g1.nyquist[q], mixer_freq=mixer_freq
                    )

                self.pisigma_ef = self.us2cycles(
                    self.pi_ef_sigmas[q, q], gen_ch=self.qubit_chs[q]
                )  # default pi_ef value
                self.add_gauss(
                    ch=self.qubit_chs[q], name=f"pi_ef_qubit{q}", sigma=self.pisigma_ef, length=self.pisigma_ef * 4
                )
                if self.cfg.device.qubit.pulses.pi_f0g1.type[q] == "flat_top":
                    self.add_gauss(ch=self.swap_f0g1_chs[q], name=f"pi_f0g1_{q}", sigma=3, length=3 * 4)
                else:
                    assert False, "not implemented"

        # declare res dacs, add readout pulses, declare ADCs
        self.measure_chs = []
        self.meas_ch_types = []
        self.meas_ch_qs = []
        self.mask = []  # indices of mux_freqs, mux_gains list to play
        self.setup_readout()

        self.set_gen_delays()
        self.sync_all(200)


# ===================================================================== #

"""
Take care of extra clifford pulses for qutrits.
"""


class QutritAveragerProgram(CliffordAveragerProgram):
    def Xef_half_pulse(
        self,
        q,
        divide_len=True,
        name="X_ef",
        ZZ_qubit=None,
        neg=False,
        extra_phase=0,
        play=False,
        set_reg=False,
        flag=None,
        phrst=0,
        reload=True,
        sync_after=True,
    ):
        ch = self.qubit_chs[q]
        if ZZ_qubit is None:
            ZZ_qubit = q
        f_ef_MHz = self.f_efs[q, ZZ_qubit]
        # gain = self.pi_ef_gains[q, ZZ_qubit]
        phase_deg = self.overall_phase_ef[q] + extra_phase
        sigma_cycles = self.us2cycles(self.pi_ef_sigmas[q, ZZ_qubit], gen_ch=ch)
        type = self.cfg.device.qubit.pulses.pi_ef.type[q]
        waveformname = "pi_ef"
        if ZZ_qubit != q:
            waveformname += f"_ZZ{ZZ_qubit}"
            name += f"_ZZ{ZZ_qubit}"
        if divide_len:
            sigma_cycles = sigma_cycles // 2
            waveformname += "_half"
            gain = self.pi_ef_half_gains[q, ZZ_qubit]
        else:
            gain = self.pi_ef_half_gain_pi_sigmas[q, ZZ_qubit]
        name += "_half"
        assert (
            f_ef_MHz > 0
        ), f'EF pulse on {q} {"ZZ "+str(ZZ_qubit)+" " if ZZ_qubit != q else ""}freq may not be calibrated'
        assert (
            gain > 0
        ), f'pihalf EF pulse on {q} {"ZZ "+str(ZZ_qubit)+" " if ZZ_qubit != q else ""}gain may not be calibrated'
        assert (
            sigma_cycles > 0
        ), f'pihalf EF pulse on {q} {"ZZ "+str(ZZ_qubit)+" " if ZZ_qubit != q else ""}sigma may not be calibrated'
        if neg:
            phase_deg -= 180
        if type == "const":
            self.handle_const_pulse(
                name=f"{name}_q{q}",
                ch=ch,
                waveformname=f"{waveformname}_q{q}",
                length=sigma_cycles,
                freq_MHz=f_ef_MHz,
                phase_deg=phase_deg,
                gain=gain,
                play=play,
                set_reg=set_reg,
                flag=flag,
                phrst=phrst,
                reload=reload,
                sync_after=sync_after,
            )
        elif type == "gauss":
            self.handle_gauss_pulse(
                name=f"{name}_q{q}",
                ch=ch,
                waveformname=f"{waveformname}_q{q}",
                sigma=sigma_cycles,
                freq_MHz=f_ef_MHz,
                phase_deg=phase_deg,
                gain=gain,
                play=play,
                set_reg=set_reg,
                flag=flag,
                phrst=phrst,
                reload=reload,
                sync_after=sync_after,
            )
        elif type == "flat_top":
            sigma_ramp_cycles = 3
            flat_length_cycles = sigma_cycles - sigma_ramp_cycles * 4
            self.handle_flat_top_pulse(
                name=f"{name}_q{q}",
                ch=ch,
                waveformname=f"{waveformname}_q{q}",
                sigma=sigma_ramp_cycles,
                flat_length=flat_length_cycles,
                freq_MHz=f_ef_MHz,
                phase_deg=phase_deg,
                gain=gain,
                play=play,
                set_reg=set_reg,
                flag=flag,
                phrst=phrst,
                reload=reload,
                sync_after=sync_after,
            )
        else:
            assert False, f"Pulse type {type} not supported."

    def Xef_pulse(
        self,
        q,
        pihalf=False,
        divide_len=True,
        name="X_ef",
        ZZ_qubit=None,
        neg=False,
        extra_phase=0,
        play=False,
        set_reg=False,
        flag=None,
        phrst=0,
        reload=True,
        sync_after=True,
    ):
        n_pulse = 1
        if not pihalf:
            n_pulse = 2
        for i in range(n_pulse):
            self.Xef_half_pulse(
                q=q,
                divide_len=divide_len,
                name=name,
                ZZ_qubit=ZZ_qubit,
                neg=neg,
                extra_phase=extra_phase,
                play=play,
                set_reg=set_reg,
                flag=flag,
                phrst=phrst,
                reload=reload,
                sync_after=sync_after,
            )

    def Yef_pulse(
        self,
        q,
        pihalf=False,
        divide_len=True,
        ZZ_qubit=None,
        neg=False,
        extra_phase=0,
        play=False,
        set_reg=False,
        flag=None,
        phrst=0,
        reload=True,
        sync_after=True,
    ):
        # the sign of the 180 does not matter, but the sign of the pihalf does!
        self.Xef_pulse(
            q,
            pihalf=pihalf,
            divide_len=divide_len,
            ZZ_qubit=ZZ_qubit,
            neg=not neg,
            extra_phase=90 + extra_phase,
            play=play,
            set_reg=set_reg,
            name="Y_ef",
            flag=flag,
            phrst=phrst,
            reload=reload,
            sync_after=sync_after,
        )

    def Zef_pulse(self, q, pihalf=False, neg=False, extra_phase=0, play=False, **kwargs):
        dac_type = self.qubit_ch_types[q]
        assert not dac_type == "mux4", "Currently cannot set phase for mux4!"
        phase_adjust = 180
        if pihalf:
            phase_adjust = 90  # the sign of the 180 does not matter, but the sign of the pihalf does!
        if neg:
            phase_adjust *= -1
        if play:
            self.overall_phase_ef[q] += phase_adjust + extra_phase

    def active_cool(self, cool_qubits, cool_idle):
        """
        cool_idle should be the same length as cool_qubits
        """
        # print('cooling qubits', cool_qubits, 'with idle times', cool_idle)
        assert len(cool_idle) == len(cool_qubits)

        sorted_indices = np.argsort(cool_idle)[::-1]  # sort cooling times longest first
        cool_qubits = np.array(cool_qubits)
        cool_idle = np.array(cool_idle)
        sorted_cool_qubits = cool_qubits[sorted_indices]
        sorted_cool_idle = cool_idle[sorted_indices]
        # print('sorted cool_qubits', sorted_cool_qubits)
        max_idle = sorted_cool_idle[0]

        last_pulse_len = 0
        remaining_idle = max_idle
        for q, idle in zip(sorted_cool_qubits, sorted_cool_idle):
            remaining_idle -= last_pulse_len

            last_pulse_len = 0
            self.Xef_pulse(q=q, play=True)
            last_pulse_len += self.pi_ef_sigmas[q, q] * 4

            pulse_type = self.cfg.device.qubit.pulses.pi_f0g1.type[q]
            pisigma_f0g1 = self.us2cycles(self.cfg.device.qubit.pulses.pi_f0g1.sigma[q], gen_ch=self.swap_f0g1_chs[q])
            if pulse_type == "flat_top":
                sigma_ramp_cycles = 3
                flat_length_cycles = pisigma_f0g1 - sigma_ramp_cycles * 4
                self.setup_and_pulse(
                    ch=self.swap_f0g1_chs[q],
                    style="flat_top",
                    freq=self.f_f0g1_regs[q],
                    phase=0,
                    gain=self.cfg.device.qubit.pulses.pi_f0g1.gain[q],
                    length=flat_length_cycles,
                    waveform=f"pi_f0g1_{q}",
                )
            else:
                assert False, "not implemented"
            self.sync_all()
            last_pulse_len += self.cfg.device.qubit.pulses.pi_f0g1.sigma[q]
            # print(f'last pulse len q{q}', last_pulse_len)

        remaining_idle -= last_pulse_len
        last_idle = max((remaining_idle, sorted_cool_idle[-1]))
        # print('last idle', last_idle)
        self.sync_all(self.us2cycles(last_idle))

    def gf_readout_init(self, qubits=None, sync_after=False):
        if qubits is None:
            qubits = range(self.num_qubits_sample)
        for q in qubits:
            self.Xef_pulse(q=q, play=True, sync_after=sync_after)
        self.sync_all()

    def initialize(self):
        super().initialize()
        self.overall_phase_ef = [0] * self.num_qubits_sample
        # declare qubit ef pulses
        # print(self.gen_chs)
        for q in range(self.num_qubits_sample):
            self.Xef_pulse(q=q, play=False)
        self.sync_all(200)


# ===================================================================== #
"""
Multiple inheritence testing
"""
# class Clifford():
#     def xpulse(self):
#         print('normal clifford')

#     def ypulse(self):
#         print('y')
#         self.xpulse()

# class CliffordEF(Clifford):
#     def xefpulse(self):
#         print('ef')

# class CliffordEgGf(CliffordEF):
#     def xpulse(self):
#         super().xpulse()
#         print('EgGf')

# class SimRB(Clifford):
#     def clifford(self, flag=None):
#         if flag == 'X': self.xpulse()
#         elif flag == 'Y': self.ypulse()

# class RBEgGf(CliffordEgGf, SimRB):
#     pass

# rbeggf = RBEgGf()
# print(RBEgGf.__mro__)
# rbeggf.clifford(flag='X')
# rbeggf.clifford(flag='Y')

"""
Replace the X/Y/Z pulses with an effective TLS represented by the Eg-Gf pulse.
add_virtual_Z is a flag to determine whether is a virtual Z gate applied on the drive qubit *after* the swap.
extra_phase is applied to the swap itself.
"""


class CliffordEgGfAveragerProgram(QutritAveragerProgram):
    # self.overall_phase keeps track of the EgGf phase insetad of the e-g pulse phase

    def XEgGf_pulse(
        self,
        qDrive,
        qNotDrive,
        pihalf=False,
        divide_len=True,
        name="X_EgGf",
        neg=False,
        extra_phase=0,
        add_virtual_Z=True,
        play=False,
        flag=None,
        phrst=0,
        reload=True,
    ):
        # convention is waveformname is pi_EgGf_qNotDriveqDrive
        if qDrive == 1:
            ch = self.swap_chs[qNotDrive]
            f_EgGf_MHz = self.cfg.device.qubit.f_EgGf[qNotDrive]
            gain = self.cfg.device.qubit.pulses.pi_EgGf.gain[qNotDrive]
            phase_deg = self.overall_phase[qNotDrive] + extra_phase
            sigma_cycles = self.us2cycles(self.cfg.device.qubit.pulses.pi_EgGf.sigma[qNotDrive], gen_ch=ch)
            type = self.cfg.device.qubit.pulses.pi_EgGf.type[qNotDrive]
            waveformname = "pi_EgGf"
            if add_virtual_Z:
                virtual_Z = self.cfg.device.qubit.pulses.pi_EgGf.phase[qNotDrive]
        else:
            ch = self.swap_Q_chs[qDrive]
            f_EgGf_MHz = self.cfg.device.qubit.f_EgGf_Q[qDrive]
            gain = self.cfg.device.qubit.pulses.pi_EgGf_Q.gain[qDrive]
            phase_deg = self.overall_phase[qDrive] + extra_phase
            sigma_cycles = self.us2cycles(self.cfg.device.qubit.pulses.pi_EgGf_Q.sigma[qDrive], gen_ch=ch)
            type = self.cfg.device.qubit.pulses.pi_EgGf_Q.type[qDrive]
            waveformname = "pi_EgGf"
            if add_virtual_Z:
                virtual_Z = self.cfg.device.qubit.pulses.pi_EgGf_Q.phase[qDrive]
        if pihalf:
            if divide_len:
                # sigma_cycles = sigma_cycles // 2
                if qDrive == 1:
                    sigma_cycles = self.us2cycles(
                        self.cfg.device.qubit.pulses.pi_EgGf.half_sigma[qNotDrive], gen_ch=ch
                    )
                    virtual_Z = self.cfg.device.qubit.pulses.pi_EgGf.half_phase[qNotDrive]
                else:
                    sigma_cycles = self.us2cycles(self.cfg.device.qubit.pulses.pi_EgGf_Q.half_sigma[qDrive], gen_ch=ch)
                    virtual_Z = self.cfg.device.qubit.pulses.pi_EgGf_Q.half_phase[qDrive]
                waveformname += "half"
            else:
                assert False, "dividing gain for an eg-gf pi/2 pulse is a bad idea!"
            name += "half"
        if neg:
            phase_deg -= 180
        if type == "const":
            self.handle_const_pulse(
                name=f"{name}_{qNotDrive}{qDrive}",
                ch=ch,
                waveformname=f"{waveformname}_{qNotDrive}{qDrive}",
                length=sigma_cycles,
                freq_MHz=f_EgGf_MHz,
                phase_deg=phase_deg,
                gain=gain,
                play=play,
                flag=flag,
                phrst=phrst,
                reload=reload,
            )
        elif type == "gauss":
            self.handle_gauss_pulse(
                name=f"{name}_{qNotDrive}{qDrive}",
                ch=ch,
                waveformname=f"{waveformname}_{qNotDrive}{qDrive}",
                sigma=sigma_cycles,
                freq_MHz=f_EgGf_MHz,
                phase_deg=phase_deg,
                gain=gain,
                play=play,
                flag=flag,
                phrst=phrst,
                reload=reload,
            )
        elif type == "flat_top":
            sigma_ramp_cycles = 3
            flat_length_cycles = sigma_cycles - sigma_ramp_cycles * 4
            self.handle_flat_top_pulse(
                name=f"{name}_{qNotDrive}{qDrive}",
                ch=ch,
                waveformname=f"{waveformname}_{qNotDrive}{qDrive}",
                sigma=sigma_ramp_cycles,
                flat_length=flat_length_cycles,
                freq_MHz=f_EgGf_MHz,
                phase_deg=phase_deg,
                gain=gain,
                play=play,
                flag=flag,
                phrst=phrst,
                reload=reload,
            )
        else:
            assert False, f"Pulse type {type} not supported."

        if add_virtual_Z:
            self.overall_phase[qDrive] += virtual_Z
        # print('ch keys', self.gen_chs.keys())

    def YEgGf_pulse(
        self,
        qDrive,
        qNotDrive,
        pihalf=False,
        neg=False,
        extra_phase=0,
        add_virtual_Z=False,
        play=False,
        flag=None,
        phrst=0,
        reload=True,
    ):
        # the sign of the 180 does not matter, but the sign of the pihalf does!
        self.XEgGf_pulse(
            qDrive,
            qNotDrive,
            pihalf=pihalf,
            neg=not neg,
            extra_phase=90 + extra_phase,
            add_virtual_Z=add_virtual_Z,
            play=play,
            name="Y_EgGf",
            flag=flag,
            phrst=phrst,
            reload=reload,
        )

    def ZEgGf_pulse(
        self,
        qDrive,
        qNotDrive,
        pihalf=False,
        divide_len=True,
        neg=False,
        extra_phase=0,
        add_virtual_Z=False,
        play=False,
        reload=None,
    ):
        if qDrive == 1:
            sigma_us = self.cfg.device.qubit.pulses.pi_EgGf.sigma[qNotDrive]
            dac_type = self.swap_ch_types[qNotDrive]
        else:
            sigma_us = self.cfg.device.qubit.pulses.pi_EgGf_Q.sigma[qDrive]
            dac_type = self.swap_Q_ch_types[qDrive]
        if pihalf:
            if divide_len:
                sigma_us /= 2
        assert not dac_type == "mux4", "Currently cannot set phase for mux4!"
        phase_adjust = 180
        if pihalf:
            phase_adjust = 90  # the sign of the 180 does not matter, but the sign of the pihalf does!
        if neg:
            phase_adjust *= -1
        if play:
            self.overall_phase[qDrive] += phase_adjust + extra_phase
            # self.sync_all(self.us2cycles(sigma_us))

    def initialize(self):
        self.swap_chs = self.cfg.hw.soc.dacs.swap.ch
        self.swap_ch_types = self.cfg.hw.soc.dacs.swap.type
        self.swap_Q_chs = self.cfg.hw.soc.dacs.swap_Q.ch
        self.swap_Q_ch_types = self.cfg.hw.soc.dacs.swap_Q.type
        super().initialize()
        for q in self.qubits:
            if q == 1:
                continue
            mixer_freq = 0
            if self.swap_ch_types[q] == "int4":
                mixer_freq = self.cfg.hw.soc.dacs.swap.mixer_freq[q]
            if self.swap_chs[q] not in self.gen_chs:
                self.declare_gen(ch=self.swap_chs[q], nqz=self.cfg.hw.soc.dacs.swap.nyquist[q], mixer_freq=mixer_freq)
            # else: print('nqz', self.gen_chs[self.swap_chs[q]]['nqz'])
            mixer_freq = 0
            if self.swap_Q_ch_types[q] == "int4":
                mixer_freq = self.cfg.hw.soc.dacs.swap_Q.mixer_freq[q]
            if self.swap_Q_chs[q] not in self.gen_chs:
                self.declare_gen(
                    ch=self.swap_Q_chs[q], nqz=self.cfg.hw.soc.dacs.swap_Q.nyquist[q], mixer_freq=mixer_freq
                )
        self.sync_all(100)<|MERGE_RESOLUTION|>--- conflicted
+++ resolved
@@ -653,58 +653,6 @@
             ZZ_qubit = q
 
         pulse_cfg = self.cfg.device.qubit.pulses.pihalf_ge_robust
-<<<<<<< HEAD
-        pulse_name = f"X_2_{q}"
-        pulse_filename = pulse_cfg.filename[q]
-        pulse_filepath = os.path.join("S:\\QRAM\\qram_4QR2\\optctrl_pulses", pulse_filename + ".npz")
-        pulse_params_dict = dict()  # open file
-        with np.load(pulse_filepath) as npzfile:
-            for key in npzfile.keys():
-                pulse_params_dict.update({key: npzfile[key]})
-        times = pulse_params_dict["times"]
-
-        I_values_MHz = []
-        Q_values_MHz = []
-        IQ_qubits = []
-        freq_MHz = []
-        pulse_gains = []    
-        # print('pulse_cfg', pulse_cfg)   
-        
-        
-        I = np.array(pulse_params_dict[f"I_{q}"]) * 1e-6
-        Q = np.array(pulse_params_dict[f"Q_{q}"]) * 1e-6
-        times_us = times * 1e6
-        freq_MHz = self.f_ges_robust[q, ZZ_qubit]
-        gain = self.pihalf_gain_robust[q, ZZ_qubit]
-        
-
-        # for qDrive in range(self.num_qubits_sample):
-        #     if f"I_{qDrive}" in pulse_params_dict.keys() and f"Q_{qDrive}" in pulse_params_dict.keys():
-        #         I_values_MHz.append(pulse_params_dict[f"I_{qDrive}"])
-        #         Q_values_MHz.append(pulse_params_dict[f"Q_{qDrive}"])
-        #         IQ_qubits.append(qDrive)
-        #         freq_MHz.append(self.f_ges_robust[q, qDrive])  
-        #         pulse_gains.append(pulse_cfg[f"gain_q{qDrive}"][qDrive])     
-                                      
-        # I_values_MHz = np.array(I_values_MHz) * 1e-6 
-        # Q_values_MHz = np.array(Q_values_MHz) * 1e-6 
-        # times_us = times * 1e6 
-
-        # for iq, q in enumerate(IQ_qubits):
-        #     self.handle_IQ_pulse(
-        #         name=f"{pulse_name}",
-        #         ch=self.qubit_chs[q],
-        #         I_mhz_vs_us=I_values_MHz[iq],
-        #         Q_mhz_vs_us=Q_values_MHz[iq],
-        #         times_us=times_us,
-        #         freq_MHz=freq_MHz[iq],
-        #         phase_deg=0,
-        #         gain=pulse_gains[iq],
-        #         set_reg=set_reg,
-        #         play=play,
-        #         plot_IQ=plot_IQ,
-        #     )
-=======
         if name not in self.pulse_dict.keys() or reload:
             pulse_filename = pulse_cfg.filename[q]
             pulse_filepath = os.path.join("S:\\QRAM\\qram_4QR2\\optctrl_pulses", pulse_filename + ".npz")
@@ -721,7 +669,6 @@
             gain = self.pihalf_gain_robust[q, ZZ_qubit]
             # print(name, f"freq_MHz: {freq_MHz}, gain: {gain}")
 
->>>>>>> 0e04315a
         self.handle_IQ_pulse(
             name=name,
             ch=self.qubit_chs[q],
