--- conflicted
+++ resolved
@@ -826,12 +826,8 @@
         relative_amps *= bool_mask
         for q in mask:
             if use_const_lengths:
-<<<<<<< HEAD
-                mask_func = relative_amps[q] * np.heaviside(lengths[q] - times_us, 0)
-=======
                 mask_func = relative_amps[q] * np.heaviside(lengths[q] - modulated_times_us, 0)
                 # print(relative_amps[q])
->>>>>>> 4209298a
             else:
                 mask_func = relative_amps[q] * np.ones_like(modulated_times_us)
             mask_func[0] = 0
@@ -941,13 +937,8 @@
         gencfg = self.soccfg["gens"][ch]
         maxv = gencfg["maxv"] * gencfg["maxv_scale"] - 1
         gain = maxv * np.sum(relative_amps) / len(mux_freqs)
-<<<<<<< HEAD
-        print('gain', gain)
-        print('ch', ch)
-=======
         assert times_us[-1] > 0, f"Full mux pulse length on gen ch {ch} must be greater than 0"
         # print("gain", gain, mask, mux_freqs, mixer_freq)
->>>>>>> 4209298a
 
         self.handle_IQ_pulse(
             name=name,
@@ -1302,51 +1293,6 @@
         resonator_reset: list of qubits to generate a reset pulse on the full_mux_chs
         (other qubits will get a constant pulse)
         """
-<<<<<<< HEAD
-        
-        if "resonator_reset" in self.cfg.expt and self.cfg.expt.resonator_reset:
-                        
-            kappa_ext = self.cfg.device.readout.kappa_ext
-            kerr = self.cfg.device.readout.kerr
-            t_rise = self.cfg.device.readout.t_rise_reset
-            readout_length = self.cfg.device.readout.readout_length
-            self.cfg.expt.full_mux_chs = self.cfg.hw.soc.dacs.readout.full_mux_chs
-            self.cfg.expt.mask = [0, 1, 2, 3]
-            
-            # check that all readout lengths are the same
-            assert len(set(readout_length)) == 1, "All readout lengths must be the same"
-            Tp = readout_length[0]
-            t_vec = np.linspace(0, Tp, int(Tp/1e-5))
-            
-            filters = []
-            
-            for q in range(self.num_qubits_sample):
-                if q != 1: 
-                    filter_params = dict(Tp=Tp, t_rise=t_rise[q], kerr=kerr[q]*2*np.pi)
-                    filters.append(filter(t_vec,
-                                        kappa_ext=2*np.pi*kappa_ext[q],
-                                        kappa_int=0,
-                                        chi=0,
-                                        func=self.flat_top,
-                                        **filter_params))
-                else:
-                    filters.append(np.ones_like(t_vec))
-                
-
-                
-                
-            filters = np.array(filters)
-            pulse_I_shapes = np.real(filters)
-            pulse_Q_shapes = np.imag(filters)
-            times_us = t_vec
-            
-            self.cfg.expt.pulse_I_shapes = pulse_I_shapes
-            self.cfg.expt.pulse_Q_shapes = pulse_Q_shapes
-            self.cfg.expt.times_us = times_us
-        
-=======
-
->>>>>>> 4209298a
         full_mux_expt = False
         if "full_mux_expt" in self.cfg.expt and self.cfg.expt.full_mux_expt:
             full_mux_expt = self.cfg.expt.full_mux_expt
