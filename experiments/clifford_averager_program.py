--- conflicted
+++ resolved
@@ -1563,18 +1563,8 @@
                 mixer_freq=rounded_mixer_freq,
                 relative_amps=mux_gains_ch,
                 lengths=lengths_ch,
-<<<<<<< HEAD
-                pulse_I_shapes=(np.array(pulse_I_shapes_ch) if pulse_I_shapes is not None else None),
-                pulse_Q_shapes=(-1
-=======
-                pulse_I_shapes=None if pulse_I_shapes_ch is None else np.array(pulse_I_shapes_ch),
-                pulse_Q_shapes=None
-                if pulse_Q_shapes_ch is None
-                else -1
->>>>>>> 33b91a21
-                * np.array(
-                    pulse_Q_shapes_ch
-                ) if pulse_Q_shapes is not None else None),  # the convention is actually consistent with the rfsoc convention, unlike in the optimal control code
+                pulse_I_shapes=np.array(pulse_I_shapes_ch),
+                pulse_Q_shapes=-1* np.array(pulse_Q_shapes_ch) if pulse_Q_shapes is not None else None),  # the convention is actually consistent with the rfsoc convention, unlike in the optimal control code
                 times_us=times_us,
                 phase_deg=0,
                 plot_IQ=plot_IQ,
