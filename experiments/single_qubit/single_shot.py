--- conflicted
+++ resolved
@@ -1262,12 +1262,7 @@
                 ge_avgs_allq[qTest] = data["ge_avgs"] if not self.cfg.expt.check_f else data["ge_avgs"]
 
                 if not (opti_post_select):
-<<<<<<< HEAD
-                    print('not opti post select')
-                    print('amplitude mode', amplitude_mode)
-=======
                     print("not opti post select")
->>>>>>> 4209298a
                     ps_threshold = ps_threshold_adjust(
                         ps_thresholds_init=thresholds_allq,
                         adjust=ps_adjust,
@@ -1278,27 +1273,6 @@
                     data["ps_threshold"] = ps_threshold
 
                     keep_prev = np.ones_like(data["Ig"][qTest, 0, :])
-<<<<<<< HEAD
-                    print(amplitude_mode)
-                    if not(amplitude_mode):
-                        for i_readout in range(self.cfg.expt.n_init_readout + 1):
-                            Ig_readout = data["Ig"][qTest, i_readout, :]
-                            Qg_readout = data["Qg"][qTest, i_readout, :]
-                            if i_readout > 0:
-                                data[f"Ig_select{i_readout}"] = Ig_readout[keep_prev]
-                                data[f"Qg_select{i_readout}"] = Qg_readout[keep_prev]
-                            Ig_readout_rot, Qg_readout_rot = self.rot_iq_data(Ig_readout, Qg_readout, data["angle"])
-                            keep_prev = np.logical_and(keep_prev, Ig_readout_rot < ps_threshold)
-                            
-                    else: 
-                        print('amplitude mode')
-                        for i_readout in range(self.cfg.expt.n_init_readout + 1):
-                            amp_g_readout = np.abs(data["Ig"][qTest, i_readout, :] + 1j*data["Qg"][qTest, i_readout, :])
-                            if i_readout > 0:
-                                data[f"amp_g_select{i_readout}"] = amp_g_readout[keep_prev]
-                            keep_prev = np.logical_and(keep_prev, amp_g_readout < ps_threshold)
-  
-=======
                     for i_readout in range(self.cfg.expt.n_init_readout + 1):
                         Ig_readout = data["Ig"][qTest, i_readout, :]
                         Qg_readout = data["Qg"][qTest, i_readout, :]
@@ -1313,7 +1287,6 @@
                             keep_prev = np.logical_and(keep_prev, amp_g_readout < ps_threshold)
                         else:
                             keep_prev = np.logical_and(keep_prev, Ig_readout_rot < ps_threshold)
->>>>>>> 4209298a
 
                 else:
                     print("opti post select")
