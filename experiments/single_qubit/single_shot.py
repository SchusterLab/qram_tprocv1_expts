--- conflicted
+++ resolved
@@ -1710,7 +1710,6 @@
         return self.fname
 
 
-<<<<<<< HEAD
 class MultiReadoutOptExperiment(Experiment):
     
     
@@ -1853,7 +1852,8 @@
         return self.fname
         
     
-=======
+
+
 # ====================================================== #
 
 
@@ -1944,5 +1944,4 @@
                     length=self.readout_lengths_adc[q],
                     freq=rounded_freqs[q],
                     # gen_ch=self.full_mux_ch,
-                )
->>>>>>> acc68908
+                )