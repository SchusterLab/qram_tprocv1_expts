from copy import deepcopy
from itertools import cycle

import experiments.fitting as fitter
import matplotlib.pyplot as plt
import numpy as np
from experiments.clifford_averager_program import (
    QutritAveragerProgram,
    ps_threshold_adjust,
)
from qick import *
from qick.helpers import gauss
from slab import AttrDict, Experiment, dsfit
from tqdm import tqdm_notebook as tqdm

default_colors = plt.rcParams["axes.prop_cycle"].by_key()["color"]
linestyle_cycle = ["solid", "dashed", "dotted", "dashdot"]
marker_cycle = ["o", "*", "s", "^"]

# Use np.hist and plt.plot to accomplish plt.hist with less memory usage
def plot_hist(
    data,
    bins,
    ax=None,
    xlims=None,
    color=None,
    linestyle=None,
    label=None,
    alpha=None,
    normalize=True,
):
    if color is None:
        color_cycle = cycle(default_colors)
        color = next(color_cycle)
    hist_data, bin_edges = np.histogram(data, bins=bins, range=xlims)
    if normalize:
        hist_data = hist_data / hist_data.sum()
    for i in range(len(hist_data)):
        if i > 0:
            label = None
        ax.plot(
            [bin_edges[i], bin_edges[i + 1]],
            [hist_data[i], hist_data[i]],
            color=color,
            linestyle=linestyle,
            label=label,
            alpha=alpha,
            linewidth=0.9,
        )
        if i < len(hist_data) - 1:
            ax.plot(
                [bin_edges[i + 1], bin_edges[i + 1]],
                [hist_data[i], hist_data[i + 1]],
                color=color,
                linestyle=linestyle,
                alpha=alpha,
                linewidth=0.9,
            )
    ax.relim()
    ax.set_ylim((0, None))
    return hist_data, bin_edges


def hist(data, plot=True, span=None, verbose=True, title=None, fid_avg=False):
    """
    span: histogram limit is the mean +/- span
    fid_avg: if True, calculate fidelity F by the average mis-categorized e/g; otherwise count
        total number of miscategorized over total counts (gives F^2)
    """
    Ig = data["Ig"]
    Qg = data["Qg"]
    Ie = data["Ie"]
    Qe = data["Qe"]
    plot_f = False
    if "If" in data.keys():
        plot_f = True
        If = data["If"]
        Qf = data["Qf"]

    numbins = 200

    xg, yg = np.average(Ig), np.average(Qg)
    xe, ye = np.average(Ie), np.average(Qe)
    if plot_f:
        xf, yf = np.average(If), np.average(Qf)

    if verbose:
        print("Unrotated:")
        print(
            f"Ig {xg} +/- {np.std(Ig)} \t Qg {yg} +/- {np.std(Qg)} \t Amp g {np.abs(xg+1j*yg)} +/- {np.std(np.abs(Ig + 1j*Qg))}"
        )
        print(
            f"Ie {xe} +/- {np.std(Ie)} \t Qe {ye} +/- {np.std(Qe)} \t Amp e {np.abs(xe+1j*ye)} +/- {np.std(np.abs(Ig + 1j*Qe))}"
        )
        if plot_f:
            print(f"If {xf} +/- {np.std(If)} \t Qf {yf} +/- {np.std(Qf)} \t Amp f {np.abs(xf+1j*yf)}")

    if plot:
        fig, axs = plt.subplots(nrows=2, ncols=2, figsize=(9, 6))
        if title is not None:
            plt.suptitle(title)
        fig.tight_layout()

        axs[0, 0].scatter(Ig, Qg, label="g", color="b", marker=".", edgecolor="None", alpha=0.2)
        axs[0, 0].scatter(Ie, Qe, label="e", color="r", marker=".", edgecolor="None", alpha=0.2)
        if plot_f:
            axs[0, 0].scatter(If, Qf, label="f", color="g", marker=".", edgecolor="None", alpha=0.2)
        axs[0, 0].plot(
            [xg],
            [yg],
            color="k",
            linestyle=":",
            marker="o",
            markerfacecolor="b",
            markersize=5,
        )
        axs[0, 0].plot(
            [xe],
            [ye],
            color="k",
            linestyle=":",
            marker="o",
            markerfacecolor="r",
            markersize=5,
        )
        if plot_f:
            axs[0, 0].plot(
                [xf],
                [yf],
                color="k",
                linestyle=":",
                marker="o",
                markerfacecolor="g",
                markersize=5,
            )

        # axs[0,0].set_xlabel('I [ADC levels]')
        axs[0, 0].set_ylabel("Q [ADC levels]", fontsize=12)
        axs[0, 0].tick_params(axis="both", which="major", labelsize=10)
        axs[0, 0].legend(loc="upper right")
        axs[0, 0].set_title("Unrotated", fontsize=12)
        axs[0, 0].axis("equal")

    """Compute the rotation angle"""
    theta = -np.arctan2((ye - yg), (xe - xg))
    if plot_f:
        theta = -np.arctan2((yf - yg), (xf - xg))

    """Rotate the IQ data"""
    Ig_new = Ig * np.cos(theta) - Qg * np.sin(theta)
    Qg_new = Ig * np.sin(theta) + Qg * np.cos(theta)

    Ie_new = Ie * np.cos(theta) - Qe * np.sin(theta)
    Qe_new = Ie * np.sin(theta) + Qe * np.cos(theta)

    if plot_f:
        If_new = If * np.cos(theta) - Qf * np.sin(theta)
        Qf_new = If * np.sin(theta) + Qf * np.cos(theta)

    """New means of each blob"""
    xg, yg = np.average(Ig_new), np.average(Qg_new)
    xe, ye = np.average(Ie_new), np.average(Qe_new)
    if plot_f:
        xf, yf = np.average(If_new), np.average(Qf_new)
    if verbose:
        print("Rotated:")
        print(
            f"Ig {xg} +/- {np.std(Ig)} \t Qg {yg} +/- {np.std(Qg)} \t Amp g {np.abs(xg+1j*yg)} +/- {np.std(np.abs(Ig + 1j*Qg))}"
        )
        print(
            f"Ie {xe} +/- {np.std(Ie)} \t Qe {ye} +/- {np.std(Qe)} \t Amp e {np.abs(xe+1j*ye)} +/- {np.std(np.abs(Ig + 1j*Qe))}"
        )
        if plot_f:
            print(f"If {xf} +/- {np.std(If)} \t Qf {yf} +/- {np.std(Qf)} \t Amp f {np.abs(xf+1j*yf)}")

    span = (np.max(np.concatenate((Ie_new, Ig_new))) - np.min(np.concatenate((Ie_new, Ig_new)))) / 2
    lim_midpoint = (np.max(np.concatenate((Ie_new, Ig_new))) + np.min(np.concatenate((Ie_new, Ig_new)))) / 2
    if plot_f:
        span = (
            np.max(np.concatenate((If_new, Ie_new, Ig_new))) - np.min(np.concatenate((If_new, Ie_new, Ig_new)))
        ) / 2
        lim_midpoint = (
            np.max(np.concatenate((If_new, Ie_new, Ig_new))) + np.min(np.concatenate((If_new, Ie_new, Ig_new)))
        ) / 2
    xlims = [lim_midpoint - span, lim_midpoint + span]

    if plot:
        axs[0, 1].scatter(
            Ig_new,
            Qg_new,
            label="g",
            color="b",
            marker=".",
            edgecolor="None",
            alpha=0.3,
        )
        axs[0, 1].scatter(
            Ie_new,
            Qe_new,
            label="e",
            color="r",
            marker=".",
            edgecolor="None",
            alpha=0.3,
        )
        if plot_f:
            axs[0, 1].scatter(
                If_new,
                Qf_new,
                label="f",
                color="g",
                marker=".",
                edgecolor="None",
                alpha=0.3,
            )
        axs[0, 1].plot(
            [xg],
            [yg],
            color="k",
            linestyle=":",
            marker="o",
            markerfacecolor="b",
            markersize=5,
        )
        axs[0, 1].plot(
            [xe],
            [ye],
            color="k",
            linestyle=":",
            marker="o",
            markerfacecolor="r",
            markersize=5,
        )
        if plot_f:
            axs[0, 1].plot(
                [xf],
                [yf],
                color="k",
                linestyle=":",
                marker="o",
                markerfacecolor="g",
                markersize=5,
            )

        # axs[0,1].set_xlabel('I [ADC levels]')
        axs[0, 1].legend(loc="upper right")
        axs[0, 1].set_title("Rotated", fontsize=12)
        axs[0, 1].axis("equal")
        axs[0, 1].tick_params(axis="both", which="major", labelsize=10)

        """X and Y ranges for histogram"""

        ng, binsg, pg = axs[1, 0].hist(Ig_new, bins=numbins, range=xlims, color="b", label="g", alpha=0.5)
        ne, binse, pe = axs[1, 0].hist(Ie_new, bins=numbins, range=xlims, color="r", label="e", alpha=0.5)
        if plot_f:
            nf, binsf, pf = axs[1, 0].hist(If_new, bins=numbins, range=xlims, color="g", label="f", alpha=0.5)
        axs[1, 0].set_ylabel("Counts", fontsize=12)
        axs[1, 0].set_xlabel("I [ADC levels]", fontsize=12)
        axs[1, 0].legend(loc="upper right")
        axs[1, 0].tick_params(axis="both", which="major", labelsize=10)

    else:
        ng, binsg = np.histogram(Ig_new, bins=numbins, range=xlims)
        ne, binse = np.histogram(Ie_new, bins=numbins, range=xlims)
        if plot_f:
            nf, binsf = np.histogram(If_new, bins=numbins, range=xlims)

    """Compute the fidelity using overlap of the histograms"""
    fids = []
    thresholds = []
    contrast = np.abs(
        ((np.cumsum(ng) - np.cumsum(ne)) / (0.5 * ng.sum() + 0.5 * ne.sum()))
    )  # this method calculates fidelity as 1-2(Neg + Nge)/N
    tind = contrast.argmax()
    thresholds.append(binsg[tind])
    if not fid_avg:
        fids.append(contrast[tind])
    else:
        fids.append(
            0.5 * (1 - ng[tind:].sum() / ng.sum() + 1 - ne[:tind].sum() / ne.sum())
        )  # this method calculates fidelity as (Ngg+Nee)/N = Ngg/N + Nee/N=(0.5N-Nge)/N + (0.5N-Neg)/N = 1-(Nge+Neg)/N
    if verbose:
        print(f"g correctly categorized: {100*(1-ng[tind:].sum()/ng.sum())}%")
        print(f"e correctly categorized: {100*(1-ne[:tind].sum()/ne.sum())}%")
    if plot_f:
        contrast = np.abs(((np.cumsum(ng) - np.cumsum(nf)) / (0.5 * ng.sum() + 0.5 * nf.sum())))
        tind = contrast.argmax()
        thresholds.append(binsg[tind])
        if not fid_avg:
            fids.append(contrast[tind])
        else:
            fids.append(0.5 * (1 - ng[tind:].sum() / ng.sum() + 1 - nf[:tind].sum() / nf.sum()))

        contrast = np.abs(((np.cumsum(ne) - np.cumsum(nf)) / (0.5 * ne.sum() + 0.5 * nf.sum())))
        tind = contrast.argmax()
        thresholds.append(binsg[tind])
        if not fid_avg:
            fids.append(contrast[tind])
        else:
            fids.append(0.5 * (1 - ne[tind:].sum() / ne.sum() + 1 - nf[:tind].sum() / nf.sum()))

    if plot:
        title = "$\overline{F}_{ge}$" if fid_avg else "$F_{ge}$"
        axs[1, 0].set_title(f"Histogram ({title}: {100*fids[0]:.3}%)", fontsize=14)
        axs[1, 0].axvline(thresholds[0], color="0.2", linestyle="--")
        if plot_f:
            axs[1, 0].axvline(thresholds[1], color="0.2", linestyle="--")
            axs[1, 0].axvline(thresholds[2], color="0.2", linestyle="--")

        axs[1, 1].set_title("Cumulative Counts", fontsize=14)
        axs[1, 1].plot(binsg[:-1], np.cumsum(ng), "b", label="g")
        axs[1, 1].plot(binse[:-1], np.cumsum(ne), "r", label="e")
        axs[1, 1].axvline(thresholds[0], color="0.2", linestyle="--")
        if plot_f:
            axs[1, 1].plot(binsf[:-1], np.cumsum(nf), "g", label="f")
            axs[1, 1].axvline(thresholds[1], color="0.2", linestyle="--")
            axs[1, 1].axvline(thresholds[2], color="0.2", linestyle="--")
        axs[1, 1].legend()
        axs[1, 1].set_xlabel("I [ADC levels]", fontsize=12)
        axs[1, 1].tick_params(axis="both", which="major", labelsize=10)

        plt.subplots_adjust(hspace=0.25, wspace=0.15)
        plt.show()

    return fids, thresholds, theta * 180 / np.pi  # fids: ge, gf, ef


# ===================================================================== #


def multihist(
    data,
    check_qubit,
    check_states,
    play_pulses_list,
    g_states,
    e_states,
    qubits=None,
    numbins=200,
    ps_threshold=None,
    theta=None,
    plot=True,
    verbose=True,
    fit=False,
    fitparams=None,
    normalize=True,
    title=None,
    export=False,
    check_qnd=False,
    amplitude_mode=False,
):
    """
    span: histogram limit is the mean +/- span
    theta given and returned in deg
    assume data is passed in form data['iqshots'] = [(idata, qdata)]*len(check_states), idata=[... *num_shots]*num_qubits_sample
    check_states: an array of strs of the init_state specifying each configuration to plot a histogram for
    play_pulses_list: list of play_pulses corresponding to check_states, see code for play_pulses
    g_states are indices to the check_states to categorize as "g" (the rest are "e")
    normalize: normalizes counts by total counts
    """
    if numbins is None:
        numbins = 200
    iqshots = data["iqshots"]
    assert len(play_pulses_list) == len(check_states)

    # total histograms for shots listed as g or e
    Ig_tot = []
    Qg_tot = []
    Ie_tot = []
    Qe_tot = []

    # the actual total histograms of everything
    Ig_tot_tot = []
    Qg_tot_tot = []
    Ie_tot_tot = []
    Qe_tot_tot = []
    for check_i, data_check in enumerate(iqshots):
        I, Q = data_check
        I = I[check_qubit]
        Q = Q[check_qubit]
        Ig_tot_tot = np.concatenate((Ig_tot_tot, I))
        Qg_tot_tot = np.concatenate((Qg_tot_tot, Q))
        Ie_tot_tot = np.concatenate((Ig_tot_tot, I))
        Qe_tot_tot = np.concatenate((Qg_tot_tot, Q))
        if check_i in g_states:
            Ig_tot = np.concatenate((Ig_tot, I))
            Qg_tot = np.concatenate((Qg_tot, Q))
        elif check_i in e_states:
            Ie_tot = np.concatenate((Ig_tot, I))
            Qe_tot = np.concatenate((Qg_tot, Q))
            
            
    if not amplitude_mode:

        """Compute the rotation angle"""
        if theta is None:
            xg, yg = np.average(Ig_tot), np.average(Qg_tot)
            xe, ye = np.average(Ie_tot), np.average(Qe_tot)
            theta = -np.arctan2((ye - yg), (xe - xg))
        else:
            theta *= np.pi / 180

        Ig_tot_tot_new = Ig_tot_tot * np.cos(theta) - Qg_tot_tot * np.sin(theta)
        Qg_tot_tot_new = Ig_tot_tot * np.sin(theta) + Qg_tot_tot * np.cos(theta)
        Ie_tot_tot_new = Ie_tot_tot * np.cos(theta) - Qe_tot_tot * np.sin(theta)
        Qe_tot_tot_new = Ie_tot_tot * np.sin(theta) + Qe_tot_tot * np.cos(theta)
        I_tot_tot_new = np.concatenate((Ie_tot_tot_new, Ig_tot_tot_new))
        span = (np.max(I_tot_tot_new) - np.min(I_tot_tot_new)) / 2
        midpoint = (np.max(I_tot_tot_new) + np.min(I_tot_tot_new)) / 2
        xlims = [midpoint - span, midpoint + span]

        if plot:
            fig, axs = plt.subplots(nrows=2, ncols=2, figsize=(9, 6))
            if title is None:
                title = f"Readout on $|Q{qubits[0]}\\rangle |Q{qubits[1]}\\rangle$, check Q{check_qubit}"
            fig.suptitle(title)
            fig.tight_layout()
            axs[0, 0].set_ylabel("Q [ADC levels]", fontsize=12)
            axs[0, 0].set_title("Unrotated", fontsize=12)
            axs[0, 0].axis("equal")
            axs[0, 0].tick_params(axis="both", which="major", labelsize=10)

            axs[0, 1].axis("equal")

            plt.subplots_adjust(hspace=0.25, wspace=0.15)
            
    else:
        amp_g_tot_tot = np.abs(Ig_tot_tot + 1j * Qg_tot_tot)
        amp_e_tot_tot = np.abs(Ie_tot_tot + 1j * Qe_tot_tot)
        amp_tot_tot = np.concatenate((amp_g_tot_tot, amp_e_tot_tot))
        span = (np.max(amp_tot_tot) - np.min(amp_tot_tot)) / 2
        midpoint = (np.max(amp_tot_tot) + np.min(amp_tot_tot)) / 2
        xlims = [midpoint - span, midpoint + span]
                    
        
    y_max = 0
    n_tot_g = [0] * numbins
    n_tot_e = [0] * numbins
    if fit:
        popts = [None] * len(check_states)
        pcovs = [None] * len(check_states)
        
    
    if not amplitude_mode:
        
        for check_i, data_check in enumerate(iqshots):
            check_state = check_states[check_i]
            play_pulses = play_pulses_list[check_i]

            I, Q = data_check
            I = I[check_qubit]
            Q = Q[check_qubit]

            xavg, yavg = np.average(I), np.average(Q)

            if verbose:
                print(check_state, "play_pulses", play_pulses, "unrotated averages:")
                print(f"I {xavg} +/- {np.std(I)} \t Q {yavg} +/- {np.std(Q)} \t Amp {np.abs(xavg+1j*yavg)}")

            """Rotate the IQ data"""
            I_new = I * np.cos(theta) - Q * np.sin(theta)
            Q_new = I * np.sin(theta) + Q * np.cos(theta)

            """New means of each blob"""
            xavg_new, yavg_new = np.average(I_new), np.average(Q_new)
            if verbose:
                print(f"Rotated (theta={theta}):")
                print(
                    f"I {xavg_new} +/- {np.std(I_new)} \t Q {yavg_new} +/- {np.std(Q_new)} \t Amp {np.abs(xavg_new+1j*yavg_new)}"
                )

            if plot:
                label = f"{check_state}"
                # print('check state', check_state)
                if len(play_pulses) > 1 or play_pulses[0] != 0:
                    label += f" play {play_pulses}"
                axs[0, 0].scatter(
                    I,
                    Q,
                    label=label,
                    color=default_colors[check_i % len(default_colors)],
                    marker=".",
                    edgecolor="None",
                    alpha=0.3,
                )
                axs[0, 0].plot(
                    [xavg],
                    [yavg],
                    color="k",
                    linestyle=":",
                    marker="o",
                    markerfacecolor=default_colors[check_i % len(default_colors)],
                    markersize=5,
                )

                axs[0, 1].scatter(
                    I_new,
                    Q_new,
                    label=label,
                    color=default_colors[check_i % len(default_colors)],
                    marker=".",
                    edgecolor="None",
                    alpha=0.3,
                )
                axs[0, 1].plot(
                    [xavg_new],
                    [yavg_new],
                    color="k",
                    linestyle=":",
                    marker="o",
                    markerfacecolor=default_colors[check_i % len(default_colors)],
                    markersize=5,
                )

                if check_i in g_states or check_i in e_states:
                    linestyle = linestyle_cycle[0]
                else:
                    linestyle = linestyle_cycle[1]

                # n, bins, p = axs[1,0].hist(I_new, bins=numbins, range=xlims, color=default_colors[check_i % len(default_colors)], label=label, histtype='step', linestyle=linestyle)
                n, bins = plot_hist(
                    I_new,
                    bins=numbins,
                    ax=axs[1, 0],
                    xlims=xlims,
                    color=default_colors[check_i % len(default_colors)],
                    label=label,
                    linestyle=linestyle,
                    normalize=normalize,
                )
                # n, bins = np.histogram(I_new, bins=numbins, range=xlims)
                # axs[1,0].plot(bins[:-1], n/n.sum(), color=default_colors[check_i % len(default_colors)], linestyle=linestyle)

                axs[1, 1].plot(
                    bins[:-1],
                    np.cumsum(n) / n.sum(),
                    color=default_colors[check_i % len(default_colors)],
                    linestyle=linestyle,
                )

            else:  # just getting the n, bins for data processing
                n, bins = np.histogram(I_new, bins=numbins, range=xlims)

            if check_i in g_states:
                n_tot_g += n
                bins_g = bins
            elif check_i in e_states:
                n_tot_e += n
                bins_e = bins

            if check_qnd:
                if check_state == "g_0":
                    n_g_0 = n
                if check_state == "g_1":
                    n_g_1 = n

        if check_qnd:
            n_diff = np.abs((n_g_0 - n_g_1))
            data["n_diff_qnd"] = np.sum(n_diff) / 2 / np.sum(n_g_0)

        if fit:
            # a bit stupid but we need to know what the g and e states are to fit the gaussians
            for check_i, data_check in enumerate(iqshots):
                check_state = check_states[check_i]
                play_pulses = play_pulses_list[check_i]

                I, Q = data_check
                I = I[check_qubit]
                Q = Q[check_qubit]

                xavg, yavg = np.average(I), np.average(Q)

                if verbose:
                    print(check_state, "play_pulses", play_pulses, "unrotated averages:")
                    print(f"I {xavg} +/- {np.std(I)} \t Q {yavg} +/- {np.std(Q)} \t Amp {np.abs(xavg+1j*yavg)}")

                """Rotate the IQ data"""
                I_new = I * np.cos(theta) - Q * np.sin(theta)
                Q_new = I * np.sin(theta) + Q * np.cos(theta)

                n, bins = np.histogram(I_new, bins=numbins, range=xlims)

                xmax_g = bins_g[np.argmax(n_tot_g)]
                xmax_e = bins_e[np.argmax(n_tot_e)]
                idx_g = np.argmin(np.abs(bins[:-1] - xmax_g))
                idx_e = np.argmin(np.abs(bins[:-1] - xmax_e))
                ymax_g = n[idx_g]
                ymax_e = n[idx_e]
                fitparams = [ymax_g, xmax_g, 100, ymax_e, xmax_e, 100]

                popt, pcov = fitter.fit_doublegauss(xdata=bins[:-1], ydata=n, fitparams=fitparams)

                if plot:
                    y = fitter.double_gaussian(bins[:-1], *popt)
                    y_norm = y / y.sum()

                    axs[1, 0].plot(
                        bins[:-1],
                        y_norm,
                        "-",
                        color=default_colors[check_i % len(default_colors)],
                    )
                    if y_norm.max() > y_max:
                        y_max = y_norm.max()
                        print(y_max)
                        print(y_norm.max())

                    axs[1, 0].set_ylim((0, y_max * 1.1))

                popts[check_i] = popt
                pcovs[check_i] = pcov

        """Compute the fidelity using overlap of the histograms"""
        fids = []
        thresholds = []
        contrast = np.abs(np.cumsum(n_tot_g) / n_tot_g.sum() - np.cumsum(n_tot_e) / n_tot_e.sum())
        tind = contrast.argmax()
        thresholds.append(bins[tind])
        # thresholds.append(np.average([bins_e[idx_e], bins_g[idx_g]]))
        fids.append(contrast[tind])

        if plot:
            axs[0, 1].set_title(f"Rotated ($\\theta={theta*180/np.pi:.5}^\\circ$)", fontsize=12)
            axs[0, 1].tick_params(axis="both", which="major", labelsize=10)

            axs[1, 0].axvline(thresholds[0], color="0.2", linestyle="--")
            axs[1, 0].set_title(f"Fidelity g-e: {100*fids[0]:.3}%", fontsize=12)
            axs[1, 0].set_ylabel("Counts", fontsize=12)
            axs[1, 0].set_xlabel("I [ADC levels]", fontsize=12)
            axs[1, 0].tick_params(axis="both", which="major", labelsize=10)
            if ps_threshold is not None:
                axs[1, 0].axvline(ps_threshold, color="0.2", linestyle="-.")

            axs[1, 1].set_title("Cumulative Sum", fontsize=12)
            axs[1, 1].plot(bins[:-1], np.cumsum(n_tot_g) / n_tot_g.sum(), "b", label="g")
            axs[1, 1].plot(bins[:-1], np.cumsum(n_tot_e) / n_tot_e.sum(), "r", label="e")
            axs[1, 1].axvline(thresholds[0], color="0.2", linestyle="--")
            axs[1, 1].set_xlabel("I [ADC levels]", fontsize=12)
            axs[1, 1].tick_params(axis="both", which="major", labelsize=10)

            prop = {"size": 8}
            axs[0, 0].legend(loc="upper right", prop=prop)
            axs[0, 1].legend(loc="upper right", prop=prop)
            axs[1, 0].legend(loc="upper left", prop=prop)
            axs[1, 1].legend(prop=prop)

            if export:
                plt.savefig("multihist.jpg", dpi=1000)
                print("exported multihist.jpg")
                plt.close()
            else:
                print("wheres my plot")
                plt.show()
            
        if not fit:
            return fids, thresholds, theta * 180 / np.pi  # fids: ge, gf, ef
        return fids, thresholds, theta * 180 / np.pi, popts, pcovs
    
    else: 
        if plot:
            figs, axs = plt.subplots(figsize=(4, 3))   
        
        for check_i, data_check in enumerate(iqshots):
            check_state = check_states[check_i]
            play_pulses = play_pulses_list[check_i]
            I, Q = data_check
            I = I[check_qubit]
            Q = Q[check_qubit]
            
            if plot: 
                amp = np.abs(I + 1j * Q)
                n, bins = plot_hist(
                    amp,
                    bins=numbins,
                    ax=axs,
                    xlims=xlims,
                    color=default_colors[check_i % len(default_colors)],
                    label=check_state,
                    linestyle=linestyle_cycle[check_i % len(linestyle_cycle)],
                    normalize=normalize,
                )
             
                
                
            else:
                amp = np.abs(I + 1j * Q)
                n, bins = np.histogram(amp, bins=numbins, range=xlims)
                
            if check_i in g_states:
                n_tot_g += n
                bins_g = bins
            elif check_i in e_states:
                n_tot_e += n
                bins_e = bins
            
            if check_qnd:
                if check_state == "g_0":
                    n_g_0 = n
                if check_state == "g_1":
                    n_g_1 = n
            
        if check_qnd:
            n_diff = np.abs((n_g_0 - n_g_1))
            data["n_diff_qnd"] = np.sum(n_diff) / 2 / np.sum(n_g_0)
            
            
        if fit: 
            raise NotImplementedError("Fitting not implemented for amplitude mode")
        
    fids = []
    thresholds = []
    contrast = np.abs(np.cumsum(n_tot_g) / n_tot_g.sum() - np.cumsum(n_tot_e) / n_tot_e.sum())
    tind = contrast.argmax()
    thresholds.append(bins[tind])
    fids.append(contrast[tind])
    angle = np.nan
    
    if plot:
        axs.set_title(f"Fidelity g-e: {100*fids[0]:.3}%", fontsize=12)
        axs.set_ylabel("Counts", fontsize=12)
        axs.set_xlabel("Amplitude [ADC levels]", fontsize=12)
        axs.tick_params(axis="both", which="major", labelsize=10)
        if ps_threshold is not None:
            axs.axvline(ps_threshold, color="0.2", linestyle="-.")
        axs.axvline(thresholds[0], color="0.2", linestyle="--")
        
        axs.legend(loc="upper right", prop={"size": 8})
    
    return fids, thresholds, angle # fids: ge, gf, ef


# ------------------------------------------------------- #

# ====================================================== #


class HistogramProgram(QutritAveragerProgram):
    def body(self):
        cfg = AttrDict(self.cfg)

        qTest = self.cfg.expt.qTest
        qZZ = None
        self.checkZZ = False
        if "qZZ" in self.cfg.expt and self.cfg.expt.qZZ is not None:
            qZZ = self.cfg.expt.qZZ
            self.checkZZ = True
        if qZZ is None:
            qZZ = qTest

        self.reset_and_sync()

        if "cool_qubits" in self.cfg.expt and self.cfg.expt.cool_qubits is not None:
            cool_idle = [self.cfg.device.qubit.pulses.pi_f0g1.idle[q] for q in self.cfg.expt.cool_qubits]
            if "cool_idle" in self.cfg.expt and self.cfg.expt.cool_idle is not None:
                cool_idle = self.cfg.expt.cool_idle
            self.active_cool(cool_qubits=self.cfg.expt.cool_qubits, cool_idle=cool_idle)

        # initializations as necessary
        if self.checkZZ:
            self.X_pulse(q=qZZ, play=True)

        if self.cfg.expt.pulse_e:
            self.X_pulse(q=qTest, ZZ_qubit=qZZ, play=True)

        if self.cfg.expt.pulse_f:
            self.Xef_pulse(q=qTest, ZZ_qubit=qZZ, play=True)

        self.measure(
            pulse_ch=self.measure_chs,
            adcs=self.adc_chs,
            adc_trig_offset=cfg.device.readout.trig_offset[0],
            wait=True,
            syncdelay=self.us2cycles(max([cfg.device.readout.relax_delay[q] for q in range(4)])),
        )

    def collect_shots(self, qubit=None, angle=None, threshold=None, avg_shots=False, verbose=False):
        if qubit is None:
            qubit = self.cfg.expt.qTest
        idata, qdata = self.get_shots(angle=angle, threshold=threshold, avg_shots=avg_shots, verbose=verbose)
        return idata[qubit], qdata[qubit]


class HistogramExperiment(Experiment):
    """
    Histogram Experiment
    expt = dict(
        reps: number of shots per expt
        check_e: whether to test the e state blob (true if unspecified)
        check_f: whether to also test the f state blob
    )
    """

    def __init__(self, soccfg=None, path="", prefix="Histogram", config_file=None, progress=None):
        super().__init__(
            soccfg=soccfg,
            path=path,
            prefix=prefix,
            config_file=config_file,
            progress=progress,
        )

    def acquire(self, progress=False):
        # expand entries in config that are length 1 to fill all qubits
        num_qubits_sample = len(self.cfg.device.readout.frequency)
        for subcfg in (self.cfg.device.readout, self.cfg.device.qubit, self.cfg.hw.soc):
            for key, value in subcfg.items():
                if isinstance(value, dict):
                    for key2, value2 in value.items():
                        if isinstance(value2, dict):
                            for key3, value3 in value2.items():
                                if not (isinstance(value3, list)):
                                    value2.update({key3: [value3] * num_qubits_sample})
                elif not (isinstance(value, list)):
                    subcfg.update({key: [value] * num_qubits_sample})

        data = dict()

        # Ground state shots
        cfg = AttrDict(deepcopy(self.cfg))
        cfg.expt.pulse_e = False
        cfg.expt.pulse_f = False
        cfg.expt.pulse_test = False
        histpro = HistogramProgram(soccfg=self.soccfg, cfg=cfg)
        avgi, avgq = histpro.acquire(self.im[self.cfg.aliases.soc], progress=progress)
        self.prog = histpro
        data["Ig"], data["Qg"] = histpro.collect_shots()

        # Excited state shots
        if "check_e" not in self.cfg.expt:
            self.check_e = True
        else:
            self.check_e = self.cfg.expt.check_e
        if self.check_e:
            cfg = AttrDict(deepcopy(self.cfg))
            cfg.expt.pulse_e = True
            cfg.expt.pulse_f = False
            cfg.expt.pulse_test = False
            histpro = HistogramProgram(soccfg=self.soccfg, cfg=cfg)
            avgi, avgq = histpro.acquire(self.im[self.cfg.aliases.soc], progress=progress)
            data["Ie"], data["Qe"] = histpro.collect_shots()

        # Excited f state shots
        self.check_f = self.cfg.expt.check_f
        if self.check_f:
            cfg = AttrDict(deepcopy(self.cfg))
            cfg.expt.pulse_e = True
            # cfg.expt.pulse_e = False
            # print('WARNING TURNED OFF PULSE E FOR CHECK F')
            cfg.expt.pulse_f = True
            cfg.expt.pulse_test = False
            histpro = HistogramProgram(soccfg=self.soccfg, cfg=cfg)
            avgi, avgq = histpro.acquire(self.im[self.cfg.aliases.soc], progress=progress)
            data["If"], data["Qf"] = histpro.collect_shots()

        # Test state shots
        if "pulse_test" not in self.cfg.expt:
            self.cfg.expt.pulse_test = False
        self.check_test = self.cfg.expt.pulse_test
        if self.check_test:
            cfg = AttrDict(deepcopy(self.cfg))
            histpro = HistogramProgram(soccfg=self.soccfg, cfg=cfg)
            avgi, avgq = histpro.acquire(self.im[self.cfg.aliases.soc], progress=progress)
            data["Itest"], data["Qtest"] = histpro.collect_shots()

        self.data = data
        return data

    def analyze(self, data=None, span=None, verbose=True, **kwargs):
        if data is None:
            data = self.data

        fids, thresholds, angle = hist(data=data, plot=False, span=span, verbose=verbose)
        data["fids"] = fids
        data["angle"] = angle
        data["thresholds"] = thresholds

        return data

    def display(self, data=None, span=None, verbose=True, **kwargs):
        if data is None:
            data = self.data

        qTest = self.cfg.expt.qTest
        fids, thresholds, angle = hist(data=data, plot=True, verbose=verbose, span=span, title=f"Qubit {qTest}")

        print(f"ge fidelity (%): {100*fids[0]}")
        if self.cfg.expt.check_f:
            print(f"gf fidelity (%): {100*fids[1]}")
            print(f"ef fidelity (%): {100*fids[2]}")
        print(f"rotation angle (deg): {angle}")
        # print(f'set angle to (deg): {-angle}')
        print(f"threshold ge: {thresholds[0]}")
        if self.cfg.expt.check_f:
            print(f"threshold gf: {thresholds[1]}")
            print(f"threshold ef: {thresholds[2]}")

    def save_data(self, data=None):
        print(f"Saving {self.fname}")
        super().save_data(data=data)
        return self.fname


# ====================================================== #


class SingleShotOptExperiment(Experiment):
    """
    Single Shot optimization experiment over readout parameters
    expt = dict(
        reps: number of shots per expt
        start_f: start frequency (MHz)
        step_f: frequency step (MHz)
        expts_f: number of experiments in frequency

        start_gain: start gain (dac units)
        step_gain: gain step (dac units)
        expts_gain: number of experiments in gain sweep

        start_len: start readout len (dac units)
        step_len: length step (dac units)
        expts_len: number of experiments in length sweep

        check_f: optimize fidelity for g/f (as opposed to g/e)
    )
    """

    def __init__(self, soccfg=None, path="", prefix="Histogram", config_file=None, progress=None):
        super().__init__(
            soccfg=soccfg,
            path=path,
            prefix=prefix,
            config_file=config_file,
            progress=progress,
        )

    def acquire(self, progress=False):
        fpts = self.cfg.expt["start_f"] + self.cfg.expt["step_f"] * np.arange(self.cfg.expt["expts_f"])
        gainpts = self.cfg.expt["start_gain"] + self.cfg.expt["step_gain"] * np.arange(self.cfg.expt["expts_gain"])
        lenpts = self.cfg.expt["start_len"] + self.cfg.expt["step_len"] * np.arange(self.cfg.expt["expts_len"])

        fid = np.zeros(shape=(len(fpts), len(gainpts), len(lenpts)))
        threshold = np.zeros(shape=(len(fpts), len(gainpts), len(lenpts)))
        angle = np.zeros(shape=(len(fpts), len(gainpts), len(lenpts)))

        qTest = self.cfg.expt.qTest

        for f_ind, f in enumerate(tqdm(fpts, disable=not progress)):
            for g_ind, gain in enumerate(gainpts):
                for l_ind, l in enumerate(lenpts):
                    shot = HistogramExperiment(soccfg=self.soccfg, config_file=self.config_file)
                    shot.cfg = deepcopy(self.cfg)
                    shot.cfg.device.readout.frequency[qTest] = f
                    shot.cfg.device.readout.gain[qTest] = gain
                    shot.cfg.device.readout.readout_length = l
                    check_e = True
                    if "check_f" not in self.cfg.expt:
                        check_f = False
                    else:
                        check_f = self.cfg.expt.check_f
                        check_e = not check_f
                    shot.cfg.expt = dict(
                        reps=self.cfg.expt.reps,
                        check_e=check_e,
                        check_f=check_f,
                        qTest=self.cfg.expt.qTest,
                    )
                    # print(shot.cfg)
                    shot.go(analyze=False, display=False, progress=False, save=False)
                    results = shot.analyze(verbose=False)
                    fid[f_ind, g_ind, l_ind] = results["fids"][0] if not check_f else results["fids"][1]
                    threshold[f_ind, g_ind, l_ind] = (
                        results["thresholds"][0] if not check_f else results["thresholds"][1]
                    )
                    angle[f_ind, g_ind, l_ind] = results["angle"]
                    print(f"freq: {f}, gain: {gain}, len: {l}")
                    print(f'\tfid ge [%]: {100*results["fids"][0]}')
                    if check_f:
                        print(f'\tfid gf [%]: {100*results["fids"][1]}')

        self.data = dict(
            fpts=fpts,
            gainpts=gainpts,
            lenpts=lenpts,
            fid=fid,
            threshold=threshold,
            angle=angle,
        )
        return self.data

    def analyze(self, data=None, **kwargs):
        if data == None:
            data = self.data
        fid = data["fid"]
        threshold = data["threshold"]
        angle = data["angle"]
        fpts = data["fpts"]
        gainpts = data["gainpts"]
        lenpts = data["lenpts"]

        imax = np.unravel_index(np.argmax(fid), shape=fid.shape)
        print(imax)
        print(fpts)
        print(gainpts)
        print(lenpts)
        print(f"Max fidelity {100*fid[imax]} %")
        print(
            f"Set params: \n angle (deg) {-angle[imax]} \n threshold {threshold[imax]} \n freq [Mhz] {fpts[imax[0]]} \n gain [dac units] {gainpts[imax[1]]} \n readout length [us] {lenpts[imax[2]]}"
        )

        return imax

    def display(self, data=None, **kwargs):
        if data is None:
            data = self.data

        fid = data["fid"]
        fpts = data["fpts"]  # outer sweep, index 0
        gainpts = data["gainpts"]  # middle sweep, index 1
        lenpts = data["lenpts"]  # inner sweep, index 2

        # lenpts = [data['lenpts'][0]]
        for g_ind, gain in enumerate(gainpts):
            for l_ind, l in enumerate(lenpts):
                plt.plot(
                    fpts,
                    100 * fid[:, g_ind, l_ind],
                    "o-",
                    label=f"gain: {gain:.2}, len [us]: {l}",
                )
        plt.xlabel("Frequency [MHz]")
        plt.ylabel(f"Fidelity [%]")
        plt.legend()
        plt.show()

    def save_data(self, data=None):
        print(f"Saving {self.fname}")
        super().save_data(data=data)
        return self.fname


# ====================================================== #


class MultiReadoutProgram(QutritAveragerProgram):
    def body(self):
        qTest = self.cfg.expt.qTest
        qZZ = None
        self.checkZZ = False
        if "qZZ" in self.cfg.expt and self.cfg.expt.qZZ is not None:
            qZZ = self.cfg.expt.qZZ
            self.checkZZ = True
        if qZZ is None:
            qZZ = qTest

        self.reset_and_sync()

        # initializations as necessary
        if self.checkZZ:
            self.X_pulse(q=qZZ, play=True)

        if self.cfg.expt.pulse_e:
            self.X_pulse(q=qTest, ZZ_qubit=qZZ, play=True)

        if self.cfg.expt.pulse_f:
            self.Xef_pulse(q=qTest, ZZ_qubit=qZZ, play=True)

        if self.cfg.expt.n_init_readout > 0:
            init_read_wait_us = self.cfg.expt.init_read_wait_us
            n_trig = self.cfg.expt.n_trig

        self.use_gf_readout = False
        if "use_gf_readout" in self.cfg.expt and self.cfg.expt.use_gf_readout:
            self.use_gf_readout = self.cfg.expt.use_gf_readout

        extended_readout_delay_cycles = 3  # delay between readout repeats for one trigger stack
        if self.use_gf_readout:
            n_trig *= 2
            self.gf_readout_init()
        for i_readout in range(self.cfg.expt.n_init_readout):
            for i_trig in range(n_trig):
                trig_offset = self.cfg.device.readout.trig_offset[0]
                # trig_offset = 0
                if i_trig == n_trig - 1:
                    syncdelay = self.us2cycles(init_read_wait_us)  # last readout for this trigger stack
                else:
                    syncdelay = (
                        extended_readout_delay_cycles  # only sync to the next readout in the same trigger stack
                    )
                    # trig_offset = 0
                 # Note that by default the mux channel will play the pulse for all frequencies for the max of the pulse times on all channels - but the acquistion may not be happening the entire time.
                self.measure(
                    pulse_ch=self.measure_chs,
                    adcs=self.adc_chs,
                    adc_trig_offset=trig_offset,
                    wait=True,
                    syncdelay=syncdelay,
                )

        self.sync_all()
        self.measure(
            pulse_ch=self.measure_chs,
            adcs=self.adc_chs,
            adc_trig_offset=self.cfg.device.readout.trig_offset[0],
            wait=True,
            syncdelay=self.us2cycles(max([self.cfg.device.readout.relax_delay[q] for q in self.qubits])),
        )

# ====================================================== #
class MultiReadoutExperiment(Experiment):
    """
    Histogram Experiment
    expt = dict(
        reps: number of shots per expt
        check_e: whether to test the e state blob (true if unspecified)
        check_f: whether to also test the f state blob

        n_init_readout: number of times to do readout
        init_read_wait_us: wait time between the initialization readouts and start of next init readout/start of experiment
        n_trig: the acquisition length can't be changed within 1 experiment, so to extend the readout, repeat the standard readout length acquistiion n times

        full_mux_expt: whether to use the full_mux to do the readout or standard mux setup
        If True, specify:
        full_mux_ch
        mask: list of qubits to play the readout
        Specify either (see setup_full_mux_pulse for more details):
        lengths
        OR
        pulse_I_shapes
        pulse_Q_shapes
        times_us
    )
    """

    def __init__(
        self,
        soccfg=None,
        path="",
        prefix="MultiReadoutHistogram",
        config_file=None,
        progress=None,
    ):
        super().__init__(
            soccfg=soccfg,
            path=path,
            prefix=prefix,
            config_file=config_file,
            progress=progress,
        )

    def acquire(self, progress=False):
        # expand entries in config that are length 1 to fill all qubits
        num_qubits_sample = len(self.cfg.device.readout.frequency)
        for subcfg in (self.cfg.device.readout, self.cfg.device.qubit, self.cfg.hw.soc):
            for key, value in subcfg.items():
                if isinstance(value, dict):
                    for key2, value2 in value.items():
                        if isinstance(value2, dict):
                            for key3, value3 in value2.items():
                                if not (isinstance(value3, list)):
                                    value2.update({key3: [value3] * num_qubits_sample})
                elif not (isinstance(value, list)):
                    subcfg.update({key: [value] * num_qubits_sample})

        data = dict()

        # self.use_gf_readout = False
        # if 'use_gf_readout' in self.cfg.expt and self.cfg.expt.use_gf_readout:
        #     self.use_gf_readout = self.cfg.expt.use_gf_readout
        # if self.use_gf_readout:
        #     self.cfg.device.readout.readout_length = 2*np.array(self.cfg.device.readout.readout_length)
        # print("readout params", self.cfg.device.readout)

        if "avg_trigs" not in self.cfg.expt:
            self.cfg.expt.avg_trigs = True

        full_mux_expt = False
        if "full_mux_expt" in self.cfg.expt and self.cfg.expt.full_mux_expt:
            full_mux_expt = self.cfg.expt.full_mux_expt

        # ================= #
        # Baseline single shot
        # ================= #

        # Ground state shots
        cfg = AttrDict(deepcopy(self.cfg))
        cfg.expt.n_init_readout = 0
        cfg.expt.init_read_wait_us = 0
        cfg.expt.n_trig = 1
        cfg.expt.pulse_e = False
        cfg.expt.pulse_f = False
        histpro = MultiReadoutProgram(soccfg=self.soccfg, cfg=cfg)
        avgi, avgq = histpro.acquire(self.im[self.cfg.aliases.soc], progress=progress)
        self.prog = histpro
        data["Ig_baseline"], data["Qg_baseline"] = histpro.get_multireadout_shots(avg_trigs=self.cfg.expt.avg_trigs)

        # Excited state shots
        if "check_e" not in self.cfg.expt:
            self.check_e = True
        else:
            self.check_e = self.cfg.expt.check_e
        if self.check_e:
            cfg = AttrDict(deepcopy(self.cfg))
            cfg.expt.n_init_readout = 0
            cfg.expt.init_read_wait_us = 0
            cfg.expt.n_trig = 1
            cfg.expt.pulse_e = True
            cfg.expt.pulse_f = False
            histpro = MultiReadoutProgram(soccfg=self.soccfg, cfg=cfg)
            avgi, avgq = histpro.acquire(self.im[self.cfg.aliases.soc], progress=progress)
            data["Ie_baseline"], data["Qe_baseline"] = histpro.get_multireadout_shots(
                avg_trigs=self.cfg.expt.avg_trigs
            )

        # Excited f state shots
        self.check_f = self.cfg.expt.check_f
        if self.check_f:
            cfg = AttrDict(deepcopy(self.cfg))
            cfg.expt.n_init_readout = 0
            cfg.expt.init_read_wait_us = 0
            cfg.expt.n_trig = 1
            cfg.expt.pulse_e = True
            cfg.expt.pulse_f = True
            histpro = MultiReadoutProgram(soccfg=self.soccfg, cfg=cfg)
            avgi, avgq = histpro.acquire(self.im[self.cfg.aliases.soc], progress=progress)
            data["If_baseline"], data["Qf_baseline"] = histpro.get_multireadout_shots(
                avg_trigs=self.cfg.expt.avg_trigs
            )

        # ================= #
        # Histograms testing different initialization readout
        # ================= #

        # Ground state shots
        cfg = AttrDict(deepcopy(self.cfg))
        cfg.expt.pulse_e = False
        cfg.expt.pulse_f = False
        histpro = MultiReadoutProgram(soccfg=self.soccfg, cfg=cfg)
        avgi, avgq = histpro.acquire(self.im[self.cfg.aliases.soc], progress=progress)
        self.prog = histpro
        data["Ig"], data["Qg"] = histpro.get_multireadout_shots(avg_trigs=self.cfg.expt.avg_trigs)

        # Excited state shots
        if "check_e" not in self.cfg.expt:
            self.check_e = True
        else:
            self.check_e = self.cfg.expt.check_e
        if self.check_e:
            cfg = AttrDict(deepcopy(self.cfg))
            cfg.expt.pulse_e = True
            cfg.expt.pulse_f = False
            histpro = MultiReadoutProgram(soccfg=self.soccfg, cfg=cfg)
            avgi, avgq = histpro.acquire(self.im[self.cfg.aliases.soc], progress=progress)
            data["Ie"], data["Qe"] = histpro.get_multireadout_shots(avg_trigs=self.cfg.expt.avg_trigs)

        # Excited f state shots
        self.check_f = self.cfg.expt.check_f
        if self.check_f:
            cfg = AttrDict(deepcopy(self.cfg))
            cfg.expt.pulse_e = True
            # cfg.expt.pulse_e = False
            # print('WARNING TURNED OFF PULSE E FOR CHECK F')
            cfg.expt.pulse_f = True
            histpro = MultiReadoutProgram(soccfg=self.soccfg, cfg=cfg)
            avgi, avgq = histpro.acquire(self.im[self.cfg.aliases.soc], progress=progress)
            data["If"], data["Qf"] = histpro.get_multireadout_shots(avg_trigs=self.cfg.expt.avg_trigs)

        self.data = data
        return data

    def analyze(
        self,
        check_readouts,
        fit=True,
        amplitude_mode=False,
        post_select=False,
        ps_adjust=None,
        data=None,
        numbins=None,
        verbose=True,
        fitparams=None,
        plot=False,
        check_qnd=False,
        opti_post_select=False,
    ):
        if data is None:
            data = self.data

        qTest = self.cfg.expt.qTest
        num_qubits_sample = len(self.cfg.device.readout.frequency)

        # shots data shape: (len(self.ro_chs), n_init_readout + 1, self.cfg.expt.reps)
        data["iqshots"] = []
        check_states = []
        if "Ig_baseline" in data:
            data["iqshots"].append((data["Ig_baseline"][:, 0, :], data["Qg_baseline"][:, 0, :]))
            check_states.append(f"g")
            if self.cfg.expt.check_f:
                data["iqshots"].append((data["If_baseline"][:, 0, :], data["Qf_baseline"][:, 0, :]))
                check_states.append(f"f")  # indexed as 1 in data['iqshots] to match with e_states specification below
            data["iqshots"].append((data["Ie_baseline"][:, 0, :], data["Qe_baseline"][:, 0, :]))
            check_states.append(f"e")
            data["ge_avgs"] = [
                np.average(data["Ig_baseline"][qTest, 0, :]),
                np.average(data["Qg_baseline"][qTest, 0, :]),
                np.average(data["Ie_baseline"][qTest, 0, :]),
                np.average(data["Qe_baseline"][qTest, 0, :]),
            ]
            if self.cfg.expt.check_f:
                data["gf_avgs"] = [
                    np.average(data["Ig_baseline"][qTest, 0, :]),
                    np.average(data["Qg_baseline"][qTest, 0, :]),
                    np.average(data["If_baseline"][qTest, 0, :]),
                    np.average(data["Qf_baseline"][qTest, 0, :]),
                ]

        if "n_trig" not in self.cfg.expt:
            n_trig = 1
        else:
            n_trig = self.cfg.expt.n_trig
        if self.cfg.expt.avg_trigs:
            n_trig = 1
            
        for i_check, i_readout in enumerate(check_readouts):
            for i_trig in range(n_trig):
                if i_readout == self.cfg.expt.n_init_readout and i_trig > 0:
                    continue
                data["iqshots"].append(
                    (
                        data["Ig"][:, i_readout * n_trig + i_trig, :],
                        data["Qg"][:, i_readout * n_trig + i_trig, :],
                    )
                )
                check_states.append(f"g_{i_readout}" + (f"_{i_trig}" if n_trig > 1 else ""))

                data["iqshots"].append(
                    (
                        data["Ie"][:, i_readout * n_trig + i_trig, :],
                        data["Qe"][:, i_readout * n_trig + i_trig, :],
                    )
                )
                check_states.append(f"e_{i_readout}" + (f"_{i_trig}" if n_trig > 1 else ""))

                if self.cfg.expt.check_f:
                    data["iqshots"].append(
                        (
                            data["If"][:, i_readout * n_trig + i_trig, :],
                            data["Qf"][:, i_readout * n_trig + i_trig, :],
                        )
                    )
                    check_states.append(f"f_{i_readout}" + (f"_{i_trig}" if n_trig > 1 else ""))

        play_pulses_list = []  # this is just so we don't print play pulses in the multihist
        for check_state in check_states:
            play_pulses_list.append([0])
        g_states = [0]
        e_states = [1]

        self.check_states = check_states
        self.play_pulses_list = play_pulses_list
        self.g_states = g_states
        self.e_states = e_states

        # a1, b1, c1, a2, b2, c2:
        # a1*np.exp(-(x - b1)**2/(2*c1**2)) + a2*np.exp(-(x - b2)**2/(2*c2**2))
        # fitparams = [None, None, None, None, 150, 100]

        multihist_results = multihist(
            title=f"Single Shot Q{qTest} with Multi Readout",
            data=data,
            check_qubit=qTest,
            check_states=check_states,
            play_pulses_list=play_pulses_list,
            g_states=g_states,
            e_states=e_states,
            numbins=numbins,
            fit=fit,
            fitparams=fitparams,
            verbose=verbose,
            plot=plot,
            check_qnd=check_qnd,
            amplitude_mode=amplitude_mode,
        )



        if not fit:
            fids, thresholds, angle = multihist_results
            data["fids"] = fids
            data["angle"] = angle
            data["thresholds"] = thresholds
        else:
            fids, thresholds, angle, popts, pcovs = multihist_results
            data["fids"] = fids
            data["angle"] = angle
            data["thresholds"] = thresholds
            data["popts"] = popts
            data["pcovs"] = pcovs

            if post_select:
                # for each readout after first readout, post-select the g state preparation based on all previous measurements being in the g state
                # truth array saying whether this shot will be eliminated for the next iteration

                if ps_adjust is None:
                    ps_threshold = thresholds[0]
                else:
                    thresholds_allq = [0] * num_qubits_sample
                    thresholds_allq[qTest] = thresholds[0]
                    angles_allq = [0] * num_qubits_sample
                    angles_allq[qTest] = angle
                    ge_avgs_allq = np.zeros((num_qubits_sample, 4))
                    ge_avgs_allq[qTest] = data["ge_avgs"] if not self.cfg.expt.check_f else data["ge_avgs"]

                    if not (opti_post_select):
                        ps_threshold = ps_threshold_adjust(
                            ps_thresholds_init=thresholds_allq,
                            adjust=ps_adjust,
                            ge_avgs=ge_avgs_allq,
                            angles=angles_allq,
                        )[qTest]
                        print("ps_threshold", ps_threshold)
                        data["ps_threshold"] = ps_threshold

                        keep_prev = np.ones_like(data["Ig"][qTest, 0, :])
                        for i_readout in range(self.cfg.expt.n_init_readout + 1):
                            Ig_readout = data["Ig"][qTest, i_readout, :]
                            Qg_readout = data["Qg"][qTest, i_readout, :]
                            if i_readout > 0:
                                data[f"Ig_select{i_readout}"] = Ig_readout[keep_prev]
                                data[f"Qg_select{i_readout}"] = Qg_readout[keep_prev]
                            Ig_readout_rot, Qg_readout_rot = self.rot_iq_data(Ig_readout, Qg_readout, angle)
                            keep_prev = np.logical_and(keep_prev, Ig_readout_rot < ps_threshold)

                    else:
                        ps_adjust = [0] * num_qubits_sample
                        ps_adjust_qb = np.linspace(-2.3, 2, 20)
                        n_diff_vec = np.zeros_like(ps_adjust_qb)
                        threshold_vec = np.zeros_like(ps_adjust_qb)
                        percent_kept_vec = np.zeros_like(ps_adjust_qb)
                        n_bins = 200

                        Ig_readout_base = data["Ig"][qTest, 0, :]
                        Qg_readout_base = data["Qg"][qTest, 0, :]
                        print("angle", angle)
                        Ig_readout_rot, Qg_readout_rot = self.rot_iq_data(Ig_readout_base, Qg_readout_base, angle)
                        span = (np.max(Ig_readout_rot) - np.min(Ig_readout_rot)) / 2
                        midpoint = (np.max(Ig_readout_rot) + np.min(Ig_readout_rot)) / 2
                        xlims = [midpoint - span, midpoint + span]
                        n, bins = np.histogram(Ig_readout_base, bins=n_bins, range=xlims)
                        n_scaled = n / np.sum(n)

                        n_ps_tab = []

                        if plot:
                            x_plot = np.linspace(xlims[0], xlims[1], n_bins)
                            color_vec = plt.cm.Dark2(np.linspace(0, 1, len(ps_adjust_qb)))

                        for idx, ps in enumerate(ps_adjust_qb):

                            ps_adjust[qTest] = ps
                            ps_threshold = ps_threshold_adjust(
                                ps_thresholds_init=thresholds_allq,
                                adjust=ps_adjust,
                                ge_avgs=ge_avgs_allq,
                                angles=angles_allq,
                            )[qTest]
                            threshold_vec[idx] = ps_threshold
                            keep_prev = np.ones_like(Ig_readout_rot)

                            for i_readout in range(1, self.cfg.expt.n_init_readout + 1):

                                if idx == 0:
                                    Ig_temp = data["Ig"][qTest, i_readout, :]
                                    Qg_temp = data["Qg"][qTest, i_readout, :]
                                    Ig_temp_rot, Qg_temp_rot = self.rot_iq_data(Ig_temp, Qg_temp, angle)
                                    n_prev, bins_prev = np.histogram(Ig_temp_rot, bins=n_bins, range=xlims)
                                    n_prev_cum = np.cumsum(n_prev) / np.sum(n_prev)

                                keep_prev = np.logical_and(keep_prev, Ig_readout_rot < ps_threshold)
                                Ig_ps = Ig_temp_rot[keep_prev]
                                Qg_ps = Qg_temp_rot[keep_prev]
                                percent_kept_vec[idx] = np.sum(keep_prev) / len(keep_prev)

                                n_ps, bins_ps = np.histogram(Ig_ps, bins=n_bins, range=xlims)
                                n_ps_cum = np.cumsum(n_ps) / np.sum(n_ps)

                                n_diff = np.sum(np.abs(n_prev / np.sum(n_prev) - n_ps / np.sum(n_ps))) / 2
                                n_diff_vec[idx] += n_diff

                                n_ps_tab.append(n_ps)

                                # compute the pop bins in e or g given thresholdq

                        # print('n_diff_vec', n_diff_vec)
                        # print('percent_kept_vec', percent_kept_vec)
                        figure_of_merite = n_diff_vec * percent_kept_vec
                        idx_max = np.argmax(figure_of_merite) - 3
                        print(idx_max)
                        thres_opt = threshold_vec[idx_max]
                        print(threshold_vec)
                        print("optimal threshold", thres_opt)
                        data["ps_threshold"] = thres_opt
                        data["n_diff_opt"] = n_diff_vec[idx_max]
                        print(data["n_diff_opt"])

                        _bin = bins
                        _n_ps = n_ps_tab[idx_max]

                        # idx_bin = np.where(_bin > thresholds_allq[qTest])[0][0]
                        thresh = thresholds_allq[qTest]
                        idx_bin = np.where(_bin > thresh)[0][0]
                        n_e = np.sum(_n_ps[idx_bin:]) / np.sum(_n_ps)
                        n_g = np.sum(_n_ps[:idx_bin]) / np.sum(_n_ps)

                        n_e_prev = np.sum(n_prev[idx_bin:]) / np.sum(n_prev)
                        n_g_prev = np.sum(n_prev[:idx_bin]) / np.sum(n_prev)

                        print("n_e", n_e)
                        print("n_g", n_g)

                        print("n_e_prev", n_e_prev)
                        print("n_g_prev", n_g_prev)

                        data["n_no_ps"] = [n_g_prev, n_e_prev]
                        data["n_ps"] = [n_g, n_e]

                        if plot:

                            fig, ax = plt.subplots(1, 2, figsize=(9, 4))
                            n_ps_plot = n_ps_tab[idx_max]
                            n_ps_cum = np.cumsum(n_ps_plot) / np.sum(n_ps_plot)

                            ax[0].plot(x_plot, n_prev_cum, color="black", alpha=0.5)
                            ax[1].plot(
                                x_plot,
                                n_prev / np.sum(n_prev),
                                color="black",
                                label=f"{ps:.2f}",
                                alpha=0.5,
                            )

                            ax[0].plot(x_plot, n_ps_cum, color="black")
                            ax[1].plot(
                                x_plot,
                                n_ps_plot / np.sum(n_ps_plot),
                                color="black",
                                label=f"{ps_adjust_qb[idx_max]:.2f}",
                            )
                            ax[0].vlines(thres_opt, 0, 1, color="black", linestyle="--")
                            ax[1].vlines(
                                thres_opt,
                                0,
                                np.max(n_ps_plot / np.sum(n_ps_plot)),
                                color="black",
                                linestyle="--",
                            )
                            ax[1].vlines(
                                thresh,
                                0,
                                np.max(n_ps_plot / np.sum(n_ps_plot)),
                                color="black",
                            )

                            fig1, ax1 = plt.subplots(1, 2, figsize=(9, 4))
                            ax1[0].scatter(ps_adjust_qb, n_diff_vec * 100, color=color_vec)
                            ax1[1].scatter(ps_adjust_qb, percent_kept_vec, color=color_vec)
                            ax1[1].scatter(
                                ps_adjust_qb,
                                figure_of_merite / figure_of_merite.max(),
                                color=color_vec,
                            )
                            ax1[1].vlines(
                                ps_adjust_qb[idx_max],
                                0,
                                np.max(figure_of_merite),
                                color="black",
                                linestyle="--",
                            )
                            ax1[0].set_xlabel("PS threshold adjustment")
                            ax1[0].set_ylabel("Difference in Pop (%)")
                            ax1[1].set_xlabel("PS threshold adjustment")
                            ax1[1].set_ylabel("Percent Kept x Diff Pop")
                            fig1.tight_layout()

        return data

    def rot_iq_data(self, idata, qdata, angle):
        idata_rot = idata * np.cos(np.pi / 180 * angle) - qdata * np.sin(np.pi / 180 * angle)
        qdata_rot = idata * np.sin(np.pi / 180 * angle) + qdata * np.cos(np.pi / 180 * angle)
        return idata_rot, qdata_rot

    def display(
        self,
        fit=False,
        post_select=False,
        data=None,
        numbins=None,
        verbose=True,
        export=False,
    ):
        """
        check_readouts should be a list of integers indicating which readout indices to check; use -1 to indicate the standard (last) readout
        """
        if data is None:
            data = self.data

        qTest = self.cfg.expt.qTest
        num_qubits_sample = len(self.cfg.device.readout.frequency)

        check_states = self.check_states
        play_pulses_list = self.play_pulses_list
        if post_select:
            data = deepcopy(self.data)
            check_states = deepcopy(check_states)
            play_pulses_list = deepcopy(play_pulses_list)
            for i_readout in range(1, self.cfg.expt.n_init_readout + 1):
                Idata = data[f"Ig_select{i_readout}"]
                Qdata = data[f"Qg_select{i_readout}"]
                Idata_filled = np.zeros((num_qubits_sample, len(Idata)))
                Idata_filled[qTest] = Idata
                Qdata_filled = np.zeros((num_qubits_sample, len(Qdata)))
                Qdata_filled[qTest] = Qdata
                data["iqshots"].append((Idata_filled, Qdata_filled))
                check_states.append(f"g_s{i_readout}")
                play_pulses_list.append([0])

        ps_threshold = None
        if post_select:
            ps_threshold = data["ps_threshold"]

        multihist_results = multihist(
            title=f"Single Shot Q{qTest} with Multi Readout",
            data=data,
            check_qubit=qTest,
            check_states=check_states,
            play_pulses_list=play_pulses_list,
            g_states=self.g_states,
            e_states=self.e_states,
            numbins=numbins,
            ps_threshold=ps_threshold,
            fit=fit,
            verbose=verbose,
            plot=True,
            export=export,
        )

        if fit:
            fids, thresholds, angle, popts, pcovs = multihist_results
            for check_i, check_state in enumerate(check_states):
                a1, b1, c1, a2, b2, c2 = popts[check_i]
                a1_err, b1_err, c1_err, a2_err, b2_err, c2_err = np.sqrt(np.diag(pcovs[check_i]))
                if verbose:
                    print("check", check_state)
                    print("\tpeak 1", b1, "+/-", c1, "amplitude", a1)
                    print("\tpeak 2", b2, "+/-", c2, "amplitude", a2)

            if post_select:
                # a1, b1, c1, a2, b2, c2 = popts[0]
                i_check = check_states.index(f"g_0")
                a1, b1, c1, a2, b2, c2 = popts[i_check]
                a1_err, b1_err, c1_err, a2_err, b2_err, c2_err = np.sqrt(np.diag(pcovs[0]))
                therm_pop_err = np.sqrt((a2_err / a1) ** 2 + (a1_err * a2 / a1**2) ** 2)
                print(
                    "baseline thermal population (%)",
                    100 * a2 / a1,
                    "+/-",
                    100 * therm_pop_err,
                )

                for i_readout in range(1, self.cfg.expt.n_init_readout + 1):
                    i_check = check_states.index(f"g_s{i_readout}")
                    a1, b1, c1, a2, b2, c2 = popts[i_check]
                    a1_err, b1_err, c1_err, a2_err, b2_err, c2_err = np.sqrt(np.diag(pcovs[i_check]))
                    therm_pop_err = np.sqrt((a2_err / a1) ** 2 + (a1_err * a2 / a1**2) ** 2)
                    print(
                        f"{i_readout}th readout thermal population (%)",
                        100 * a2 / a1,
                        "+/-",
                        100 * therm_pop_err,
                    )

        if post_select and verbose:
            for i_readout in range(1, self.cfg.expt.n_init_readout + 1):
                i_check = check_states.index(f"g_s{i_readout}")
                print(
                    f"data remaining (%):",
                    100 * len(data["iqshots"][i_check][0][qTest]) / len(data["iqshots"][0][0][qTest]),
                )

    def save_data(self, data=None):
        print(f"Saving {self.fname}")
        super().save_data(data=data)
        return self.fname
<<<<<<< HEAD


class MultiReadoutOptExperiment(Experiment):
    
    
    """
    Multireadout optimization experiment over readout parameters
    expt = dict(
        reps: number of shots per expt
        start_f: start frequency (MHz)
        step_f: frequency step (MHz)
        expts_f: number of experiments in frequency

        start_gain: start gain (dac units)
        step_gain: gain step (dac units)
        expts_gain: number of experiments in gain sweep

        start_len: start readout len (dac units)
        step_len: length step (dac units)
        expts_len: number of experiments in length sweep
    
        check_f: optimize fidelity for g/f (as opposed to g/e)
    )
    """
    
    def __init__(self, soccfg=None, path="", prefix="MultireadoutOpt", config_file=None, progress=None):
        super().__init__(
            soccfg=soccfg,
            path=path,
            prefix=prefix,
            config_file=config_file,
            progress=progress,
        )
        
    def acquire(self, progress=False):
        fpts = self.cfg.expt["start_f"] + self.cfg.expt["step_f"] * np.arange(self.cfg.expt["expts_f"])
        gainpts = self.cfg.expt["start_gain"] + self.cfg.expt["step_gain"] * np.arange(self.cfg.expt["expts_gain"])
        lenpts = self.cfg.expt["start_len"] + self.cfg.expt["step_len"] * np.arange(self.cfg.expt["expts_len"])

        
        fid = np.zeros((len(fpts), len(gainpts), len(lenpts)))
        threshold = np.zeros((len(fpts), len(gainpts), len(lenpts)))
        angle = np.zeros((len(fpts), len(gainpts), len(lenpts)))
        
        qTest = self.cfg.expt.qTest
        
        for i_f, f in enumerate(tqdm(fpts, disable=not progress)):
            for i_g, g in enumerate(gainpts):
                for i_l, l in enumerate(lenpts):
                    multihist = MultiReadoutExperiment(soccfg=self.soccfg, config_file=self.config_file)
                    multihist.cfg = deepcopy(self.cfg)
                    multihist.cfg.device.readout.frequency[qTest] = f
                    multihist.cfg.device.readout.gain[qTest] = g
                    
                    
                    check_e = True 
                    if "check_f" in self.cfg.expt:
                        check_f = False 
                    else:
                        check_f = self.cfg.expt.check_f
                        check_e = not check_f
                        
                    multihist.cfg.expt = dict(
                        reps=self.cfg.expt.reps,
                        check_e=check_e,
                        check_f=check_f,
                        qTest=qTest,
                        readout_cool=True,
                        n_init_readout=self.cfg.expt.n_init_readout,
                        init_read_wait_us=self.cfg.expt.init_read_wait_us,
                        n_trig=self.cfg.expt.n_trig,
                        avg_trigs=self.cfg.expt.avg_trigs,
                        full_mux_expt = self.cfg.expt.full_mux_expt,
                        full_mux_ch=self.cfg.expt.full_mux_ch,
                        mask = self.cfg.expt.mask, 
                        lengths = [l]*self.cfg.expt.full_mux_ch, 
                        )
                    
                    amplitude_mode = self.cfg.expt.amplitude_mode
                    
                    multihist.go(analyze=False, display=False, progress=False,
                                 save=False)
                    result = multihist.analyze(check_readouts=[-1], fit=False, post_select=False, data=multihist.data, verbose=False, amplitude_mode=amplitude_mode)
                    
                    
                    
                    fid[i_f, i_g, i_l] = (result["fids"][0]
                    if not check_f else result["fids"][1])
                    threshold[i_f, i_g, i_l] = (result["thresholds"][0] if not check_f else result["thresholds"][1])
                    angle[i_f, i_g, i_l] = result["angle"]
                    
                    if progress:
                        print(f"Finished {i_f}/{len(fpts)} {i_g}/{len(gainpts)} {i_l}/{len(lenpts)}")
                        print(f'freq: {f} gain: {g} length: {l}')
                        print(f"Fidelity: {fid[i_f, i_g, i_l]}")
                    
                    
        data = dict()
        data["fpts"] = fpts
        data["gainpts"] = gainpts
        data["lenpts"] = lenpts
        data["fid"] = fid
        data["threshold"] = threshold
        data["angle"] = angle
        
        self.data = data
        
        return data
    
    def analyze(self, data=None, **kwargs):
        if data == None:
            data = self.data
        fpts = data["fpts"]
        gainpts = data["gainpts"]
        lenpts = data["lenpts"]
        fid = data["fid"]
        threshold = data["threshold"]
        angle = data["angle"]
        
        imax = np.unravel_index(np.argmax(fid), fid.shape)
        
        return imax
    
    
    def display(self, data=None, **kwargs):
        
        if data is None: 
            data = self.data
            
        fpts = data["fpts"]
        gainpts = data["gainpts"]
        lenpts = data["lenpts"]
        fid = data["fid"]
        
        for i, length in enumerate(lenpts):
            fig, ax = plt.subplots(1, 1, figsize=(7, 5))
            ax.imshow(fid[:, ::-1, i].T, aspect='auto', extent=[fpts[0], fpts[-1], gainpts[0], gainpts[-1]])
            ax.set_xlabel('Frequency [MHz]')
            ax.set_ylabel('Gain [ua]')
            ax.set_title(f'Readout length {length:.2f} us')
            # add colorbar
            ax.figure.colorbar(ax.images[0], ax=ax)
            fig.tight_layout()  
                            

    def save_data(self, data=None):
        print(f"Saving {self.fname}")
        super().save_data(data=data)
        return self.fname
        
    


# ====================================================== #


class MultiReadoutFullMuxProgram(MultiReadoutProgram, QutritAveragerProgram):
    def setup_readout(self):
        """
        Override default readout setup by playing an arbitrary waveform on the readout pulse
        using a full gen to mux
        To calculate the "gains" of each frequency component, plays gain at max voltage and then adjusts
        relative to this using readout.gain
        Requires config parameters:
        full_mux_ch
        mask: list of qubits to play the readout

        See setup_full_mux_pulse for more details
        Specify either:
        lengths

        OR
        pulse_I_shapes
        pulse_Q_shapes
        times_us
        """
        self.full_mux_ch = self.cfg.expt.full_mux_ch
        mux_nqz = 2
        assert "mask" in self.cfg.expt and self.cfg.expt.mask is not None
        mask = self.cfg.expt.mask
        self.declare_gen(ch=self.full_mux_ch, nqz=mux_nqz, ro_ch=self.adc_chs[0])

        gencfg = self.soccfg["gens"][self.full_mux_ch]
        gain = gencfg["maxv"] * gencfg["maxv_scale"] - 1

        lengths = self.cfg.expt.lengths if "lengths" in self.cfg.expt else None
        pulse_I_shapes = self.cfg.expt.pulse_I_shapes if "pulse_I_shapes" in self.cfg.expt else None
        pulse_Q_shapes = self.cfg.expt.pulse_Q_shapes if "pulse_Q_shapes" in self.cfg.expt else None
        times_us = self.cfg.expt.times_us if "times_us" in self.cfg.expt else None

        # Need mixer_mux_rounded + mux_rounded = adc_rounded = mixer_full_rounded + full_rounded
        real_freqs = np.array(self.cfg.hw.soc.dacs.readout.mixer_freq) + np.array(self.cfg.device.readout.frequency)
        orig_mixer_freq = self.cfg.hw.soc.dacs.readout.mixer_freq[self.cfg.expt.qTest]
        # print("orig mixer_freq", orig_mixer_freq)

        # mux_ch = 6
        # chs_to_round = [self.gen_chs[self.full_mux_ch], self.gen_chs[mux_ch]]
        chs_to_round = [self.soccfg["gens"][self.full_mux_ch]]
        for ch in self.adc_chs:
            chs_to_round.append(self.soccfg["readouts"][ch])

        rounded_mixer_freq = self.roundfreq(orig_mixer_freq, chs_to_round)
        # print("rounded mixer", rounded_mixer_freq)
        rounded_mux_freqs = np.array([self.roundfreq(f, chs_to_round) for f in self.cfg.device.readout.frequency])
        rounded_freqs = rounded_mixer_freq + rounded_mux_freqs

    
        print("requested freqs", real_freqs)
        print("rounded mux freqs", rounded_mux_freqs)
        print("rounded freqs", rounded_freqs)

        self.handle_full_mux_pulse(
            name=f"measure",
            ch=self.full_mux_ch,
            mask=mask,
            mux_freqs=rounded_mux_freqs,
            mixer_freq=rounded_mixer_freq,
            # mixer_freq=0,
            relative_amps=self.cfg.device.readout.gain,
            lengths=lengths,
            pulse_I_shapes=pulse_I_shapes,
            pulse_Q_shapes=pulse_Q_shapes,
            times_us=times_us,
            phase_deg=0,
            gain=gain,
            plot_IQ=False,
            # ro_ch=self.adc_chs[0], # don't need this since we already rounded the freq I guess
            reload=True,
            play=False,
            set_reg=True,
        )
        self.measure_chs.append(self.full_mux_ch)
        self.meas_ch_types.append("full")
        for q in mask:
            self.meas_ch_qs.append(q)

        # declare adcs - readout for all qubits everytime, defines number of buffers returned regardless of number of adcs triggered
        for q in range(self.num_qubits_sample):
            if self.adc_chs[q] not in self.ro_chs:
                self.declare_readout(
                    ch=self.adc_chs[q],
                    length=self.readout_lengths_adc[q],
                    freq=rounded_freqs[q],
                    # gen_ch=self.full_mux_ch,
                )
=======
>>>>>>> 607f7140
<|MERGE_RESOLUTION|>--- conflicted
+++ resolved
@@ -1690,8 +1690,6 @@
         print(f"Saving {self.fname}")
         super().save_data(data=data)
         return self.fname
-<<<<<<< HEAD
-
 
 class MultiReadoutOptExperiment(Experiment):
     
@@ -1839,102 +1837,4 @@
     def save_data(self, data=None):
         print(f"Saving {self.fname}")
         super().save_data(data=data)
-        return self.fname
-        
-    
-
-
-# ====================================================== #
-
-
-class MultiReadoutFullMuxProgram(MultiReadoutProgram, QutritAveragerProgram):
-    def setup_readout(self):
-        """
-        Override default readout setup by playing an arbitrary waveform on the readout pulse
-        using a full gen to mux
-        To calculate the "gains" of each frequency component, plays gain at max voltage and then adjusts
-        relative to this using readout.gain
-        Requires config parameters:
-        full_mux_ch
-        mask: list of qubits to play the readout
-
-        See setup_full_mux_pulse for more details
-        Specify either:
-        lengths
-
-        OR
-        pulse_I_shapes
-        pulse_Q_shapes
-        times_us
-        """
-        self.full_mux_ch = self.cfg.expt.full_mux_ch
-        mux_nqz = 2
-        assert "mask" in self.cfg.expt and self.cfg.expt.mask is not None
-        mask = self.cfg.expt.mask
-        self.declare_gen(ch=self.full_mux_ch, nqz=mux_nqz, ro_ch=self.adc_chs[0])
-
-        gencfg = self.soccfg["gens"][self.full_mux_ch]
-        gain = gencfg["maxv"] * gencfg["maxv_scale"] - 1
-
-        lengths = self.cfg.expt.lengths if "lengths" in self.cfg.expt else None
-        pulse_I_shapes = self.cfg.expt.pulse_I_shapes if "pulse_I_shapes" in self.cfg.expt else None
-        pulse_Q_shapes = self.cfg.expt.pulse_Q_shapes if "pulse_Q_shapes" in self.cfg.expt else None
-        times_us = self.cfg.expt.times_us if "times_us" in self.cfg.expt else None
-
-        # Need mixer_mux_rounded + mux_rounded = adc_rounded = mixer_full_rounded + full_rounded
-        real_freqs = np.array(self.cfg.hw.soc.dacs.readout.mixer_freq) + np.array(self.cfg.device.readout.frequency)
-        orig_mixer_freq = self.cfg.hw.soc.dacs.readout.mixer_freq[self.cfg.expt.qTest]
-        # print("orig mixer_freq", orig_mixer_freq)
-
-        # mux_ch = 6
-        # chs_to_round = [self.gen_chs[self.full_mux_ch], self.gen_chs[mux_ch]]
-        chs_to_round = [self.soccfg["gens"][self.full_mux_ch]]
-        for ch in self.adc_chs:
-            chs_to_round.append(self.soccfg["readouts"][ch])
-
-        rounded_mixer_freq = self.roundfreq(orig_mixer_freq, chs_to_round)
-        # print("rounded mixer", rounded_mixer_freq)
-        rounded_mux_freqs = np.array([self.roundfreq(f, chs_to_round) for f in self.cfg.device.readout.frequency])
-        rounded_freqs = rounded_mixer_freq + rounded_mux_freqs
-
-    
-        print("requested freqs", real_freqs)
-        print("rounded mux freqs", rounded_mux_freqs)
-        print("rounded freqs", rounded_freqs)
-
-        self.handle_full_mux_pulse(
-            name=f"measure",
-            ch=self.full_mux_ch,
-            mask=mask,
-            mux_freqs=rounded_mux_freqs,
-            mixer_freq=rounded_mixer_freq,
-            # mixer_freq=0,
-            relative_amps=self.cfg.device.readout.gain,
-            lengths=lengths,
-            pulse_I_shapes=pulse_I_shapes,
-            pulse_Q_shapes=pulse_Q_shapes,
-            times_us=times_us,
-            phase_deg=0,
-            gain=gain,
-            plot_IQ=False,
-            # ro_ch=self.adc_chs[0], # don't need this since we already rounded the freq I guess
-            reload=True,
-            play=False,
-            set_reg=True,
-        )
-        self.measure_chs.append(self.full_mux_ch)
-        self.meas_ch_types.append("full")
-        for q in mask:
-            self.meas_ch_qs.append(q)
-
-        # declare adcs - readout for all qubits everytime, defines number of buffers returned regardless of number of adcs triggered
-        for q in range(self.num_qubits_sample):
-            if self.adc_chs[q] not in self.ro_chs:
-                self.declare_readout(
-                    ch=self.adc_chs[q],
-                    length=self.readout_lengths_adc[q],
-                    freq=rounded_freqs[q],
-                    # gen_ch=self.full_mux_ch,
-                )
-=======
->>>>>>> 607f7140
+        return self.fname