--- conflicted
+++ resolved
@@ -85,13 +85,8 @@
         # define pi_test_sigma as the pulse that we are calibrating with ramsey, update in outer loop over averager program
         self.pi_test_sigma = self.us2cycles(cfg.expt.length_placeholder, gen_ch=self.qubit_chs[qTest])
         self.f_pi_test_reg = self.f_ge_reg[qTest] # freq we are trying to calibrate
-<<<<<<< HEAD
         if 'gain' in self.cfg.expt: self.gain_pi_test = self.cfg.expt.gain 
         else: self.gain_pi_test = self.cfg.device.qubit.pulses.pi_ge.gain[qTest] # gain of the pulse we are trying to calibrate
-=======
-        if 'gain' in self.cfg.expt: self.gain_pi_test = self.cfg.expt.gain
-        # else: self.gain_pi_test = self.cfg.device.qubit.pulses.pi_ge.gain[qTest] # gain of the pulse we are trying to calibrate
->>>>>>> 05f13f99
         # define pisigma_ge as the ge pulse for the qubit that we are calibrating the pulse on
         self.pisigma_ge = self.us2cycles(cfg.device.qubit.pulses.pi_ge.sigma[qTest], gen_ch=self.qubit_chs[qTest]) # default pi_ge value
         self.f_ge_init_reg = self.f_ge_reg[qTest]
