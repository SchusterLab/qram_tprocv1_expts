--- conflicted
+++ resolved
@@ -141,16 +141,11 @@
                 n_cycles = self.cfg.expt.n_cycles
                 n_pulse_per_cycle = 2
                 # print('init pi/2 freq', self.reg2freq(self.f_pi_test_reg, gen_ch=self.qubit_chs[qTest]), 'gain', self.pi_test_half_gain)
-<<<<<<< HEAD
-                
-                if not self.pi_minuspi or self.check_I_distort:
-=======
 
                 if self.npulsecalib:
                     n_pulse_per_cycle = 1
 
                 if self.npulsecalib or self.check_I_distort:
->>>>>>> 4a0a1815
                     if not skip_first_pi2:
                         # play initial pi/2 pulse if you're just doing error amplification and not the pi/-pi sweep
                         if not self.checkEF:
