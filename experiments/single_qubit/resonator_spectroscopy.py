import time
from copy import deepcopy

import matplotlib.pyplot as plt
import numpy as np
from qick import *
from qick.helpers import gauss
from slab import AttrDict, Experiment, dsfit
from tqdm import tqdm_notebook as tqdm

import experiments.fitting as fitter
from experiments.single_qubit.single_shot import HistogramProgram


class ResonatorSpectroscopyExperiment(Experiment):
    """
    Resonator Spectroscopy Experiment - just reuses histogram experiment because somehow it's better
    Experimental Config
    expt = dict(
        start: start frequency (MHz),
        step: frequency step (MHz),
        expts: number of experiments,
        pulse_e: boolean to add e pulse prior to measurement
        pulse_f: boolean to add f pulse prior to measurement
        reps: number of reps
        )
    """

    def __init__(self, soccfg=None, path="", prefix="ResonatorSpectroscopy", config_file=None, progress=None):
        super().__init__(path=path, soccfg=soccfg, prefix=prefix, config_file=config_file, progress=progress)

    def acquire(self, progress=False):
        xpts = self.cfg.expt["start"] + self.cfg.expt["step"] * np.arange(self.cfg.expt["expts"])
        qTest = self.cfg.expt.qTest

        num_qubits_sample = len(self.cfg.device.readout.frequency)
        for subcfg in (self.cfg.device.readout, self.cfg.device.qubit, self.cfg.hw.soc):
            for key, value in subcfg.items():
                if isinstance(value, dict):
                    for key2, value2 in value.items():
                        if isinstance(value2, dict):
                            for key3, value3 in value2.items():
                                if not (isinstance(value3, list)):
                                    value2.update({key3: [value3] * num_qubits_sample})
                elif not (isinstance(value, list)):
                    subcfg.update({key: [value] * num_qubits_sample})

        data = {"xpts": [], "avgi": [], "avgq": [], "amps": [], "phases": []}
        for f in tqdm(xpts, disable=not progress):
            # self.cfg.expt.frequency = f
            cfg = AttrDict(deepcopy(self.cfg))
            cfg.device.readout.frequency[qTest] = f
            rspec = HistogramProgram(soccfg=self.soccfg, cfg=cfg)
            avgi, avgq = rspec.acquire(self.im[self.cfg.aliases.soc], load_pulses=True, progress=False)
            datai, dataq = rspec.collect_shots()
            avgi = np.average(datai)
            avgq = np.average(dataq)
            amp = np.average(np.abs((datai + 1j * dataq)))  # Calculating the magnitude
            phase = np.average(np.angle(datai + 1j * dataq))  # Calculating the phase
            self.prog = rspec
            # if f > 822.426:
            #     print('amps', amp)
            #     print('hello', rspec.cfg)
            #     break

            data["xpts"].append(f)
            data["avgi"].append(avgi)
            data["avgq"].append(avgq)
            data["amps"].append(amp)
            data["phases"].append(phase)

        for k, a in data.items():
            data[k] = np.array(a)

        self.data = data

        return data

    def analyze(self, data=None, fit=False, findpeaks=False, verbose=True, **kwargs):
        if data is None:
            data = deepcopy(self.data)
        qTest = self.cfg.expt.qTest

        # Fix the "electrical delay": (doesn't work for mux currently as the mux gen is not phase coherent) - see https://github.com/meeg/qick_demos_sho/blob/main/2023-01-12_qick-workshop/qick_workshop_new.ipynb

        freqs = self.soccfg.adcfreq(data["xpts"])
        freqs = data["xpts"]
        means = data["avgi"] + 1j * data["avgq"]
        a = np.vstack([freqs, np.ones_like(freqs)]).T
        phase_correction = np.linalg.lstsq(a, np.unwrap(np.angle(means)), rcond=None)[0][0] / (2 * np.pi)
        # print('phase correction (deg)', phase_correction)
        means_rotated = means * np.exp(-1j * freqs * 2 * np.pi * phase_correction)
        phase_trim = np.linalg.lstsq(a, np.unwrap(np.angle(means_rotated)), rcond=None)[0][0] / (2 * np.pi)
        # print('phase trim (deg)', phase_trim)
        phase_correction += phase_trim
        print("electrical delay phase correction (no mux support) (deg)", phase_correction)

        means_corrected = means * np.exp(-1j * freqs * 2 * np.pi * phase_correction)
        data["avgi"] = np.real(means_corrected)
        data["avgq"] = np.imag(means_corrected)
        data["phases"] = np.angle(means_corrected)

        if fit:
            # fitparams = [f0, Qi, Qe, phi, scale]
            xdata = data["xpts"][1:-1]
            # ydata = data["avgi"][1:-1] + 1j*data["avgq"][1:-1]
            ydata = data["amps"][1:-1]
            fitparams = None
            # fitparams = [xdata[np.argmin(ydata)], None, 5000, # [f0, Qi, Qe, phi, slope]
            if "lo" in self.cfg.hw:
                # print('lo freq', float(self.cfg.hw.lo.readout.frequency)*1e-6)
                # print('mux mixer', self.cfg.device.readout.lo_sideband[qTest]*(self.cfg.hw.soc.dacs.readout.mixer_freq[qTest]))
                xdata = float(self.cfg.hw.lo.readout.frequency) * 1e-6 + self.cfg.device.readout.lo_sideband[qTest] * (
                    self.cfg.hw.soc.dacs.readout.mixer_freq[qTest] + xdata
                )
            baseline = np.mean(np.sort(ydata)[-20:])
            data["fit"], data["fit_err"] = fitter.fithanger(xdata, ydata / baseline, fitparams=fitparams)
            if isinstance(data["fit"], (list, np.ndarray)):
                f0, Qi, Qe, phi, slope, a0 = data["fit"]
                # f0, Qi, Qe, phi = data['fit']
                if verbose:
                    print(f'\nFreq with minimum transmission: {data["xpts"][np.argmin(ydata)]}')
                    print(f'Freq with maximum transmission: {data["xpts"][np.argmax(ydata)]}')
                    print("From fit:")
                    print(f"\tf0: {f0}")
                    print(f"\tQi: {Qi} \t kappa_i/2pi: {f0/Qi}")
                    print(f"\tQe: {Qe} \t kappa_e/2pi: {f0/Qe}")
                    print(f"\tQ0: {1/(1/Qi+1/Qe)}")
                    print(f"\tkappa [MHz]: {f0*(1/Qi+1/Qe)}")
                    print(f"\tphi [radians]: {phi}")

        if findpeaks:
            maxpeaks, minpeaks = dsfit.peakdetect(
                data["amps"][1:-1], x_axis=data["xpts"][1:-1], lookahead=30, delta=5 * np.std(data["amps"][:5])
            )
            data["maxpeaks"] = maxpeaks
            data["minpeaks"] = minpeaks

        return data

    def display(self, data=None, fit=True, findpeaks=False, **kwargs):
        if data is None:
            data = self.data
        qTest = self.cfg.expt.qTest

        if "lo" in self.cfg.hw:
            xpts = float(self.cfg.hw.lo.readout.frequency) * 1e-6 + self.cfg.device.readout.lo_sideband[qTest] * (
                self.cfg.hw.soc.dacs.readout.mixer_freq[qTest] + data["xpts"][1:-1]
            )
        else:
            xpts = data["xpts"][1:-1]
        ydata = data["amps"][1:-1]

        plt.figure(figsize=(10, 10))
        plt.subplot(
            311,
            title=f"Resonator Spectroscopy Q{qTest} at gain {self.cfg.device.readout.gain[qTest]}",
            ylabel="Amps [ADC units]",
        )
        baseline = np.mean(np.sort(ydata)[-20:])
        plt.plot(xpts, ydata, ".-")
        if fit:
            print("baseline", baseline)
            plt.plot(xpts, baseline * fitter.hangerS21func_sloped(xpts, *data["fit"]))
        if findpeaks:
            # for peak in np.concatenate((data['maxpeaks'], data['minpeaks'])):
            for peak in data["minpeaks"]:
                plt.axvline(peak[0], linestyle="--", color="0.2")
                print(f"Found peak [MHz]: {peak[0]}")
        minfreq = xpts[np.argmin(ydata)]
        plt.axvline(minfreq, c="k", ls="--")  # |0>|1>
        plt.axvline(minfreq - 0.1, c="k", ls="--")  # |0>|1>

        f0, Qi, Qe, phi, slope, a0 = data["fit"]
        plt.axvline(f0, c="r", ls="--")  # |0>|1>

        plt.subplot(312, xlabel="Readout Frequency [MHz]", ylabel="I [ADC units]")
        plt.plot(xpts, data["avgi"][1:-1], ".-")
        # plt.ylim(0, None)

        # plt.subplot(313, xlabel="Readout Frequency [MHz]", ylabel="Q [ADC units]")
        # plt.plot(xpts, data["avgq"][1:-1],'o-')
        plt.tight_layout()
        plt.show()

    def save_data(self, data=None):
        print(f"Saving {self.fname}")
        super().save_data(data=data)


# ====================================================== #


class ResonatorPowerSweepSpectroscopyExperiment(Experiment):
    """Resonator Power Sweep Spectroscopy Experiment
    Experimental Config
    expt_cfg={
    "start_f": start frequency (MHz),
    "step_f": frequency step (MHz),
    "expts_f": number of experiments in frequency,
    "start_gain": start frequency (dac units),
    "step_gain": frequency step (dac units),
    "expts_gain": number of experiments in gain sweep,
    "reps": number of reps,
     }
    """

    def __init__(
        self, soccfg=None, path="", prefix="ResonatorPowerSweepSpectroscopy", config_file=None, progress=None
    ):
        super().__init__(path=path, soccfg=soccfg, prefix=prefix, config_file=config_file, progress=progress)

    def acquire(self, progress=False):
        xpts = self.cfg.expt["start_f"] + self.cfg.expt["step_f"] * np.arange(self.cfg.expt["expts_f"])
        gainpts = self.cfg.expt["start_gain"] + self.cfg.expt["step_gain"] * np.arange(self.cfg.expt["expts_gain"])

        qTest = self.cfg.expt.qTest
        num_qubits_sample = len(self.cfg.device.readout.frequency)
        for subcfg in (self.cfg.device.readout, self.cfg.device.qubit, self.cfg.hw.soc):
            for key, value in subcfg.items():
                if isinstance(value, dict):
                    for key2, value2 in value.items():
                        if isinstance(value2, dict):
                            for key3, value3 in value2.items():
                                if not (isinstance(value3, list)):
                                    value2.update({key3: [value3] * num_qubits_sample})
                elif not (isinstance(value, list)):
                    subcfg.update({key: [value] * num_qubits_sample})

        data = {"xpts": [], "gainpts": [], "avgi": [], "avgq": [], "amps": [], "phases": []}
        for gain in tqdm(gainpts, disable=not progress):
            self.cfg.device.readout.gain[qTest] = gain
            data["avgi"].append([])
            data["avgq"].append([])
            data["amps"].append([])
            data["phases"].append([])

            for f in tqdm(xpts, disable=True):
                cfg = AttrDict(deepcopy(self.cfg))
                cfg.device.readout.frequency[qTest] = f
                rspec = HistogramProgram(soccfg=self.soccfg, cfg=cfg)
                avgi, avgq = rspec.acquire(self.im[self.cfg.aliases.soc], load_pulses=True, progress=False)
                datai, dataq = rspec.collect_shots()
                avgi = np.average(datai)
                avgq = np.average(dataq)
                # rspec = ResonatorSpectroscopyProgram(soccfg=self.soccfg, cfg=self.cfg)
                self.prog = rspec
                # avgi, avgq = rspec.acquire(self.im[self.cfg.aliases.soc], load_pulses=True, progress=False)
                # avgi = avgi[0][0]
                # avgq = avgq[0][0]
                
                amp = np.average(np.abs((datai + 1j * dataq)))  # Calculating the magnitude
                phase = np.average(np.angle(datai + 1j * dataq))  # Calculating the phase
                # amp = np.abs(avgi + 1j * avgq)  # Calculating the magnitude
                # phase = np.angle(avgi + 1j * avgq)  # Calculating the phase
                data["avgi"][-1].append(avgi)
                data["avgq"][-1].append(avgq)
                data["amps"][-1].append(amp)
                data["phases"][-1].append(phase)

        data["xpts"] = xpts
        data["gainpts"] = gainpts

        for k, a in data.items():
            data[k] = np.array(a)

        self.data = data
        return data

    def analyze(self, data=None, fit=True, highgain=None, lowgain=None, **kwargs):
        if data is None:
            data = self.data

        # Lorentzian fit at highgain [DAC units] and lowgain [DAC units]
        if fit:
            if highgain == None:
                highgain = data["gainpts"][-1]
            if lowgain == None:
                lowgain = data["gainpts"][0]
            i_highgain = np.argmin(np.abs(data["gainpts"] - highgain))
            i_lowgain = np.argmin(np.abs(data["gainpts"] - lowgain))
            fit_highpow = dsfit.fitlor(data["xpts"], data["amps"][i_highgain])
            fit_lowpow = dsfit.fitlor(data["xpts"], data["amps"][i_lowgain])
            data["fit"] = [fit_highpow, fit_lowpow]
            data["fit_gains"] = [highgain, lowgain]
            data["lamb_shift"] = fit_highpow[2] - fit_lowpow[2]

        return data

    def display(self, data=None, fit=True, select=None, **kwargs):
        if data is None:
            data = self.data
        qTest = self.cfg.expt.qTest

        if "lo" in self.cfg.hw:
            inner_sweep = float(self.cfg.hw.lo.readout.frequency) * 1e-6 + self.cfg.device.readout.lo_sideband[
                qTest
            ] * (self.cfg.hw.soc.dacs.readout.mixer_freq[qTest] + data["xpts"])
        else:
            inner_sweep = data["xpts"]
        outer_sweep = data["gainpts"]

        amps = np.copy(data["amps"])
        for amps_gain in amps:
            # amps_gain = (amps_gain - np.average(amps_gain)) / np.average(amps_gain)
            amps_gain -= np.average(amps_gain)

        y_sweep = outer_sweep
        x_sweep = inner_sweep

        # for iy, y in enumerate(y_sweep):
        #     plt.plot(x_sweep, amps[iy])

        # THIS IS CORRECT EXTENT LIMITS FOR 2D PLOTS
        plt.figure(figsize=(10, 8))
<<<<<<< HEAD
        plt.title(f"Resonator Power Spectroscopy (Qubit {self.cfg.expt.qTest})")
=======
        # plt.title(f"Resonator Power Spectroscopy (Qubit {self.cfg.expt.qubit})")
>>>>>>> 210285bf
        plt.pcolormesh(x_sweep, y_sweep, amps, cmap="viridis", shading="auto")

        if fit:
            fit_highpow, fit_lowpow = data["fit"]
            highgain, lowgain = data["fit_gains"]
            plt.axvline(fit_highpow[2], linewidth=0.5, color="0.2")
            plt.axvline(fit_lowpow[2], linewidth=0.5, color="0.2")
            plt.plot(x_sweep, [highgain] * len(x_sweep), linewidth=0.5, color="0.2")
            plt.plot(x_sweep, [lowgain] * len(x_sweep), linewidth=0.5, color="0.2")
            print(f"High power peak [MHz]: {fit_highpow[2]}")
            print(f"Low power peak [MHz]: {fit_lowpow[2]}")
            print(f'Lamb shift [MHz]: {data["lamb_shift"]}')

        # plt.title(f"Resonator Spectroscopy Power Sweep")
        plt.xlabel("Resonator Frequency [MHz]")
        plt.ylabel("Resonator Gain [DAC level]")
        # # plt.clim(vmin=-0.2, vmax=0.2)
        # # plt.clim(vmin=-10, vmax=5)
        plt.colorbar(label="Amps-Avg [ADC level]")
        plt.show()

        if select is not None:
            fig, ax = plt.subplots()
            for s in select:
                y_closest_i = np.argmin(abs(y_sweep - s))
                y_closest = y_sweep[y_closest_i]
                y_plot = data["amps"][y_closest_i, :]/np.max(data["amps"][y_closest_i, :])
                print("plotting at gain", y_closest, "index", y_closest_i)
                ax.plot(x_sweep, y_plot, "o-", label=f"Gain {y_closest}")
            ax.legend()

    def save_data(self, data=None):
        print(f"Saving {self.fname}")
        super().save_data(data=data)


# ====================================================== #


class ResonatorVoltSweepSpectroscopyExperiment(Experiment):
    """Resonator Volt Sweep Spectroscopy Experiment
    Experimental Config
    expt_cfg={
    "start_f": start frequency (MHz),
    "step_f": frequency step (MHz),
    "expts_f": number of experiments in frequency,
    "start_volt": start volt,
    "step_volt": voltage step,
    "expts_volt": number of experiments in voltage sweep,
    "reps": number of reps,
    "dc_ch": channel on dc_instr to sweep voltage
     }
    """

    def __init__(
        self,
        soccfg=None,
        path="",
        dc_instr=None,
        dc_ch=None,
        prefix="ResonatorVoltSweepSpectroscopy",
        config_file=None,
        progress=None,
    ):
        super().__init__(path=path, soccfg=soccfg, prefix=prefix, config_file=config_file, progress=progress)
        self.dc_instr = dc_instr

    def acquire(self, progress=False):
        xpts = self.cfg.expt["start_f"] + self.cfg.expt["step_f"] * np.arange(self.cfg.expt["expts_f"])
        voltpts = self.cfg.expt["start_volt"] + self.cfg.expt["step_volt"] * np.arange(self.cfg.expt["expts_volt"])

        q_ind = self.cfg.expt.qubit

        num_qubits_sample = len(self.cfg.device.readout.frequency)
        for subcfg in (self.cfg.device.readout, self.cfg.device.qubit, self.cfg.hw.soc):
            for key, value in subcfg.items():
                if isinstance(value, list) and len(value) == self.num_qubits_sample:
                    subcfg.update({key: value[q_ind]})
                elif isinstance(value, dict):
                    for key2, value2 in value.items():
                        for key3, value3 in value2.items():
                            if isinstance(value3, list) and len(value3) == self.num_qubits_sample:
                                value2.update({key3: value3[q_ind]})

        data = {"xpts": [], "voltpts": [], "avgi": [], "avgq": [], "amps": [], "phases": []}

        self.dc_instr.set_mode("CURR")
        self.dc_instr.set_current_limit(max(abs(voltpts) * 5))
        print(f"Setting current limit {self.dc_instr.get_current_limit()*1e6} uA")
        self.dc_instr.set_output(True)

        for volt in tqdm(voltpts, disable=not progress):
            # self.dc_instr.set_voltage(channel=self.cfg.expt.dc_ch, voltage=volt)
            self.dc_instr.set_current(volt)
            print(f"current set to {self.dc_instr.get_current() * 1e6} uA")
            time.sleep(0.5)
            data["avgi"].append([])
            data["avgq"].append([])
            data["amps"].append([])
            data["phases"].append([])

            for f in tqdm(xpts, disable=True):
                self.cfg.device.readout.frequency = f
                rspec = ResonatorSpectroscopyProgram(soccfg=self.soccfg, cfg=self.cfg)
                self.prog = rspec
                avgi, avgq = rspec.acquire(self.im[self.cfg.aliases.soc], load_pulses=True, progress=False)
                avgi = avgi[0][0]
                avgq = avgq[0][0]
                amp = np.abs(avgi + 1j * avgq)  # Calculating the magnitude
                phase = np.angle(avgi + 1j * avgq)  # Calculating the phase
        

                data["avgi"][-1].append(avgi)
                data["avgq"][-1].append(avgq)
                data["amps"][-1].append(amp)
                data["phases"][-1].append(phase)
            time.sleep(0.5)
        # self.dc_instr.initialize()
        # self.dc_instr.set_voltage(channel=self.cfg.expt.dc_ch, voltage=0)

        self.dc_instr.set_current(0)
        print(f"current set to {self.dc_instr.get_current() * 1e6} uA")

        data["xpts"] = xpts
        data["voltpts"] = voltpts

        for k, a in data.items():
            data[k] = np.array(a)

        self.data = data
        return data

    def analyze(self, data=None, **kwargs):
        if data is None:
            data = self.data
        pass

    def display(self, data=None, fit=True, **kwargs):
        if data is None:
            data = self.data

        plt.figure(figsize=(12, 8))
        x_sweep = 1e3 * data["voltpts"]
        y_sweep = data["xpts"]
        amps = data["amps"]
        # for amps_volt in amps:
        #     amps_volt -= np.average(amps_volt)

        plt.pcolormesh(x_sweep, y_sweep, np.flip(np.rot90(data["amps"]), 0), cmap="viridis")
        if "add_data" in kwargs:
            for add_data in kwargs["add_data"]:
                plt.pcolormesh(
                    1e3 * add_data["voltpts"], add_data["xpts"], np.flip(np.rot90(add_data["amps"]), 0), cmap="viridis"
                )
        if fit:
            pass

        plt.title(f"Resonator {self.cfg.expt.qubit} sweeping DAC box ch {self.cfg.expt.dc_ch}")
        plt.ylabel("Resonator frequency")
        plt.xlabel("DC current [mA]")
        # plt.ylabel("DC voltage [V]")
        plt.clim(vmin=None, vmax=None)
        plt.colorbar(label="Amps [ADC level]")

        # plt.plot(x_sweep, amps[1])
        plt.show()

    def save_data(self, data=None):
        print(f"Saving {self.fname}")
        super().save_data(data=data)
        return self.fname<|MERGE_RESOLUTION|>--- conflicted
+++ resolved
@@ -313,11 +313,7 @@
 
         # THIS IS CORRECT EXTENT LIMITS FOR 2D PLOTS
         plt.figure(figsize=(10, 8))
-<<<<<<< HEAD
         plt.title(f"Resonator Power Spectroscopy (Qubit {self.cfg.expt.qTest})")
-=======
-        # plt.title(f"Resonator Power Spectroscopy (Qubit {self.cfg.expt.qubit})")
->>>>>>> 210285bf
         plt.pcolormesh(x_sweep, y_sweep, amps, cmap="viridis", shading="auto")
 
         if fit:
