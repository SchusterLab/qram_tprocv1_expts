import time
from copy import deepcopy

import matplotlib.pyplot as plt
import numpy as np
from qick import *
from qick.helpers import gauss
from slab import AttrDict, Experiment, dsfit
from tqdm import tqdm_notebook as tqdm

import experiments.fitting as fitter
from experiments.single_qubit.single_shot import HistogramProgram


class ResonatorSpectroscopyExperiment(Experiment):
    """
    Resonator Spectroscopy Experiment - just reuses histogram experiment because somehow it's better
    Experimental Config
    expt = dict(
        start: start frequency (MHz),
        step: frequency step (MHz),
        expts: number of experiments,
        pulse_e: boolean to add e pulse prior to measurement
        pulse_f: boolean to add f pulse prior to measurement
        reps: number of reps
        )
    """

    def __init__(self, soccfg=None, path="", prefix="ResonatorSpectroscopy", config_file=None, progress=None):
        super().__init__(path=path, soccfg=soccfg, prefix=prefix, config_file=config_file, progress=progress)

    def acquire(self, progress=False):
        xpts = self.cfg.expt["start"] + self.cfg.expt["step"] * np.arange(self.cfg.expt["expts"])
        qTest = self.cfg.expt.qTest

        num_qubits_sample = len(self.cfg.device.readout.frequency)
        for subcfg in (self.cfg.device.readout, self.cfg.device.qubit, self.cfg.hw.soc):
            for key, value in subcfg.items():
                if isinstance(value, dict):
                    for key2, value2 in value.items():
                        if isinstance(value2, dict):
                            for key3, value3 in value2.items():
                                if not (isinstance(value3, list)):
                                    value2.update({key3: [value3] * num_qubits_sample})
                elif not (isinstance(value, list)):
                    subcfg.update({key: [value] * num_qubits_sample})

        data = {"xpts": [], "avgi": [], "avgq": [], "amps": [], "phases": []}
        for f in tqdm(xpts, disable=not progress):
            # self.cfg.expt.frequency = f
            cfg = AttrDict(deepcopy(self.cfg))
            cfg.device.readout.frequency[qTest] = f
            rspec = HistogramProgram(soccfg=self.soccfg, cfg=cfg)
            avgi, avgq = rspec.acquire(self.im[self.cfg.aliases.soc], load_pulses=True, progress=False)
            datai, dataq = rspec.collect_shots()
            avgi = np.average(datai)
            avgq = np.average(dataq)
            amp = np.average(np.abs((datai + 1j * dataq)))  # Calculating the magnitude
            phase = np.average(np.angle(datai + 1j * dataq))  # Calculating the phase
            self.prog = rspec
            # if f > 822.426:
            #     print('amps', amp)
            #     print('hello', rspec.cfg)
            #     break

            data["xpts"].append(f)
            data["avgi"].append(avgi)
            data["avgq"].append(avgq)
            data["amps"].append(amp)
            data["phases"].append(phase)

        for k, a in data.items():
            data[k] = np.array(a)

        self.data = data

        return data

    def analyze(self, data=None, fit=False, findpeaks=False, verbose=True, **kwargs):
        if data is None:
            data = deepcopy(self.data)
        qTest = self.cfg.expt.qTest

        # Fix the "electrical delay": (doesn't work for mux currently as the mux gen is not phase coherent) - see https://github.com/meeg/qick_demos_sho/blob/main/2023-01-12_qick-workshop/qick_workshop_new.ipynb

        freqs = self.soccfg.adcfreq(data["xpts"])
        freqs = data["xpts"]
        means = data["avgi"] + 1j * data["avgq"]
        a = np.vstack([freqs, np.ones_like(freqs)]).T
        phase_correction = np.linalg.lstsq(a, np.unwrap(np.angle(means)), rcond=None)[0][0] / (2 * np.pi)
        # print('phase correction (deg)', phase_correction)
        means_rotated = means * np.exp(-1j * freqs * 2 * np.pi * phase_correction)
        phase_trim = np.linalg.lstsq(a, np.unwrap(np.angle(means_rotated)), rcond=None)[0][0] / (2 * np.pi)
        # print('phase trim (deg)', phase_trim)
        phase_correction += phase_trim
        print("electrical delay phase correction (no mux support) (deg)", phase_correction)

        means_corrected = means * np.exp(-1j * freqs * 2 * np.pi * phase_correction)
        data["avgi"] = np.real(means_corrected)
        data["avgq"] = np.imag(means_corrected)
        data["phases"] = np.angle(means_corrected)

        if fit:
            # fitparams = [f0, Qi, Qe, phi, scale]
            xdata = data["xpts"][1:-1]
            # ydata = data["avgi"][1:-1] + 1j*data["avgq"][1:-1]
            ydata = data["amps"][1:-1]
            fitparams = None
            # fitparams = [xdata[np.argmin(ydata)], None, 5000, # [f0, Qi, Qe, phi, slope]
            if "lo" in self.cfg.hw:
                # print('lo freq', float(self.cfg.hw.lo.readout.frequency)*1e-6)
                # print('mux mixer', self.cfg.device.readout.lo_sideband[qTest]*(self.cfg.hw.soc.dacs.readout.mixer_freq[qTest]))
                xdata = float(self.cfg.hw.lo.readout.frequency) * 1e-6 + self.cfg.device.readout.lo_sideband[qTest] * (
                    self.cfg.hw.soc.dacs.readout.mixer_freq[qTest] + xdata
                )
            baseline = np.mean(np.sort(ydata)[-20:])
            data["fit"], data["fit_err"] = fitter.fithanger(xdata, ydata / baseline, fitparams=fitparams)
            if isinstance(data["fit"], (list, np.ndarray)):
                f0, Qi, Qe, phi, slope, a0 = data["fit"]
                # f0, Qi, Qe, phi = data['fit']
                if verbose:
                    print(f'\nFreq with minimum transmission: {data["xpts"][np.argmin(ydata)]}')
                    print(f'Freq with maximum transmission: {data["xpts"][np.argmax(ydata)]}')
                    print("From fit:")
                    print(f"\tf0: {f0}")
                    print(f"\tQi: {Qi} \t kappa_i/2pi: {f0/Qi}")
                    print(f"\tQe: {Qe} \t kappa_e/2pi: {f0/Qe}")
                    print(f"\tQ0: {1/(1/Qi+1/Qe)}")
                    print(f"\tkappa [MHz]: {f0*(1/Qi+1/Qe)}")
                    print(f"\tphi [radians]: {phi}")

        if findpeaks:
            maxpeaks, minpeaks = dsfit.peakdetect(
                data["amps"][1:-1], x_axis=data["xpts"][1:-1], lookahead=30, delta=5 * np.std(data["amps"][:5])
            )
            data["maxpeaks"] = maxpeaks
            data["minpeaks"] = minpeaks

        return data

    def display(self, data=None, fit=True, findpeaks=False, **kwargs):
        if data is None:
            data = self.data
        qTest = self.cfg.expt.qTest

        if "lo" in self.cfg.hw:
            xpts = float(self.cfg.hw.lo.readout.frequency) * 1e-6 + self.cfg.device.readout.lo_sideband[qTest] * (
                self.cfg.hw.soc.dacs.readout.mixer_freq[qTest] + data["xpts"][1:-1]
            )
        else:
            xpts = data["xpts"][1:-1]
        ydata = data["amps"][1:-1]

        plt.figure(figsize=(10, 10))
        plt.subplot(
            311,
            title=f"Resonator Spectroscopy Q{qTest} at gain {self.cfg.device.readout.gain[qTest]}",
            ylabel="Amps [ADC units]",
        )
        baseline = np.mean(np.sort(ydata)[-20:])
        plt.plot(xpts, ydata, ".-")
        if fit:
            print("baseline", baseline)
            plt.plot(xpts, baseline * fitter.hangerS21func_sloped(xpts, *data["fit"]))
        if findpeaks:
            # for peak in np.concatenate((data['maxpeaks'], data['minpeaks'])):
            for peak in data["minpeaks"]:
                plt.axvline(peak[0], linestyle="--", color="0.2")
                print(f"Found peak [MHz]: {peak[0]}")
        minfreq = xpts[np.argmin(ydata)]
        plt.axvline(minfreq, c="k", ls="--")  # |0>|1>
        plt.axvline(minfreq - 0.1, c="k", ls="--")  # |0>|1>

        if fit:
            f0, Qi, Qe, phi, slope, a0 = data["fit"]
            plt.axvline(f0, c="r", ls="--")  # |0>|1>

        plt.subplot(312, xlabel="Readout Frequency [MHz]", ylabel="I [ADC units]")
        plt.plot(xpts, data["avgi"][1:-1], ".-")
        # plt.ylim(0, None)

        # plt.subplot(313, xlabel="Readout Frequency [MHz]", ylabel="Q [ADC units]")
        # plt.plot(xpts, data["avgq"][1:-1],'o-')
        plt.tight_layout()
        plt.show()

    def save_data(self, data=None):
        print(f"Saving {self.fname}")
        super().save_data(data=data)


# ====================================================== #


class ResonatorPowerSweepSpectroscopyExperiment(Experiment):
    """Resonator Power Sweep Spectroscopy Experiment
    Experimental Config
    expt_cfg={
    "start_f": start frequency (MHz),
    "step_f": frequency step (MHz),
    "expts_f": number of experiments in frequency,
    "start_gain": start frequency (dac units),
    "step_gain": frequency step (dac units),
    "expts_gain": number of experiments in gain sweep,
    "reps": number of reps,
     }
    """

    def __init__(
        self, soccfg=None, path="", prefix="ResonatorPowerSweepSpectroscopy", config_file=None, progress=None
    ):
        super().__init__(path=path, soccfg=soccfg, prefix=prefix, config_file=config_file, progress=progress)

    def acquire(self, progress=False):
        xpts = self.cfg.expt["start_f"] + self.cfg.expt["step_f"] * np.arange(self.cfg.expt["expts_f"])
        gainpts = self.cfg.expt["start_gain"] + self.cfg.expt["step_gain"] * np.arange(self.cfg.expt["expts_gain"])

        qTest = self.cfg.expt.qTest
        num_qubits_sample = len(self.cfg.device.readout.frequency)
        for subcfg in (self.cfg.device.readout, self.cfg.device.qubit, self.cfg.hw.soc):
            for key, value in subcfg.items():
                if isinstance(value, dict):
                    for key2, value2 in value.items():
                        if isinstance(value2, dict):
                            for key3, value3 in value2.items():
                                if not (isinstance(value3, list)):
                                    value2.update({key3: [value3] * num_qubits_sample})
                elif not (isinstance(value, list)):
                    subcfg.update({key: [value] * num_qubits_sample})

        data = {"xpts": [], "gainpts": [], "avgi": [], "avgq": [], "amps": [], "phases": []}
        for gain in tqdm(gainpts, disable=not progress):
            self.cfg.device.readout.gain[qTest] = gain
            data["avgi"].append([])
            data["avgq"].append([])
            data["amps"].append([])
            data["phases"].append([])

            for f in tqdm(xpts, disable=True):
                cfg = AttrDict(deepcopy(self.cfg))
                cfg.device.readout.frequency[qTest] = f
                rspec = HistogramProgram(soccfg=self.soccfg, cfg=cfg)
                avgi, avgq = rspec.acquire(self.im[self.cfg.aliases.soc], load_pulses=True, progress=False)
                datai, dataq = rspec.collect_shots()
                avgi = np.average(datai)
                avgq = np.average(dataq)
                # rspec = ResonatorSpectroscopyProgram(soccfg=self.soccfg, cfg=self.cfg)
                self.prog = rspec
                # avgi, avgq = rspec.acquire(self.im[self.cfg.aliases.soc], load_pulses=True, progress=False)
                # avgi = avgi[0][0]
                # avgq = avgq[0][0]

                amp = np.average(np.abs((datai + 1j * dataq)))  # Calculating the magnitude
                phase = np.average(np.angle(datai + 1j * dataq))  # Calculating the phase
                # amp = np.abs(avgi + 1j * avgq)  # Calculating the magnitude
                # phase = np.angle(avgi + 1j * avgq)  # Calculating the phase
                data["avgi"][-1].append(avgi)
                data["avgq"][-1].append(avgq)
                data["amps"][-1].append(amp)
                data["phases"][-1].append(phase)

        data["xpts"] = xpts
        data["gainpts"] = gainpts

        for k, a in data.items():
            data[k] = np.array(a)

        self.data = data
        return data

    def analyze(self, data=None, fit=True, highgain=None, lowgain=None, **kwargs):
        if data is None:
            data = self.data

        # Lorentzian fit at highgain [DAC units] and lowgain [DAC units]
        if fit:
            if highgain == None:
                highgain = data["gainpts"][-1]
            if lowgain == None:
                lowgain = data["gainpts"][0]
            i_highgain = np.argmin(np.abs(data["gainpts"] - highgain))
            i_lowgain = np.argmin(np.abs(data["gainpts"] - lowgain))
            fit_highpow = dsfit.fitlor(data["xpts"], data["amps"][i_highgain])
            fit_lowpow = dsfit.fitlor(data["xpts"], data["amps"][i_lowgain])
            data["fit"] = [fit_highpow, fit_lowpow]
            data["fit_gains"] = [highgain, lowgain]
            data["lamb_shift"] = fit_highpow[2] - fit_lowpow[2]

        return data

    def display(self, data=None, fit=True, select=None, **kwargs):
        if data is None:
            data = self.data
        qTest = self.cfg.expt.qTest

        if "lo" in self.cfg.hw:
            inner_sweep = float(self.cfg.hw.lo.readout.frequency) * 1e-6 + self.cfg.device.readout.lo_sideband[
                qTest
            ] * (self.cfg.hw.soc.dacs.readout.mixer_freq[qTest] + data["xpts"])
        else:
            inner_sweep = data["xpts"]
        outer_sweep = data["gainpts"]

        amps = np.copy(data["amps"])
        for amps_gain in amps:
            # amps_gain = (amps_gain - np.average(amps_gain)) / np.average(amps_gain)
            amps_gain -= np.average(amps_gain)

        y_sweep = outer_sweep
        x_sweep = inner_sweep

        # for iy, y in enumerate(y_sweep):
        #     plt.plot(x_sweep, amps[iy])

        # THIS IS CORRECT EXTENT LIMITS FOR 2D PLOTS
        plt.figure(figsize=(10, 8))
        plt.title(f"Resonator Power Spectroscopy (Qubit {self.cfg.expt.qTest})")
        plt.pcolormesh(x_sweep, y_sweep, amps, cmap="viridis", shading="auto")

        if fit:
            fit_highpow, fit_lowpow = data["fit"]
            highgain, lowgain = data["fit_gains"]
            plt.axvline(fit_highpow[2], linewidth=0.5, color="0.2")
            plt.axvline(fit_lowpow[2], linewidth=0.5, color="0.2")
            plt.plot(x_sweep, [highgain] * len(x_sweep), linewidth=0.5, color="0.2")
            plt.plot(x_sweep, [lowgain] * len(x_sweep), linewidth=0.5, color="0.2")
            print(f"High power peak [MHz]: {fit_highpow[2]}")
            print(f"Low power peak [MHz]: {fit_lowpow[2]}")
            print(f'Lamb shift [MHz]: {data["lamb_shift"]}')

        # plt.title(f"Resonator Spectroscopy Power Sweep")
        plt.xlabel("Resonator Frequency [MHz]")
        plt.ylabel("Resonator Gain [DAC level]")
        # # plt.clim(vmin=-0.2, vmax=0.2)
        # # plt.clim(vmin=-10, vmax=5)
        plt.colorbar(label="Amps-Avg [ADC level]")
        plt.show()

        if select is not None:
            fig, ax = plt.subplots()
            y_closest_i = np.argmin(abs(y_sweep - select))
            y_closest = y_sweep[y_closest_i]
            y_plot = data["amps"][y_closest_i, :] / np.max(data["amps"][y_closest_i, :])
            print("plotting at gain", y_closest, "index", y_closest_i)
            ax.plot(x_sweep, y_plot, "o-", label=f"Gain {y_closest}")
            ax.legend()

    def save_data(self, data=None):
        print(f"Saving {self.fname}")
        super().save_data(data=data)


# ====================================================== #


class ResonatorVoltSweepSpectroscopyExperiment(Experiment):
    """Resonator Volt Sweep Spectroscopy Experiment
    Experimental Config
    expt_cfg={
    "start_f": start frequency (MHz),
    "step_f": frequency step (MHz),
    "expts_f": number of experiments in frequency,
    "start_volt": start volt,
    "step_volt": voltage step,
    "expts_volt": number of experiments in voltage sweep,
    "reps": number of reps,
    "dc_ch": channel on dc_instr to sweep voltage
     }
    """

    def __init__(
        self,
        soccfg=None,
        path="",
        dc_instr=None,
        dc_ch=None,
        prefix="ResonatorVoltSweepSpectroscopy",
        config_file=None,
        progress=None,
    ):
        super().__init__(path=path, soccfg=soccfg, prefix=prefix, config_file=config_file, progress=progress)
        self.dc_instr = dc_instr

    def acquire(self, progress=False):
        xpts = self.cfg.expt["start_f"] + self.cfg.expt["step_f"] * np.arange(self.cfg.expt["expts_f"])
        voltpts = self.cfg.expt["start_volt"] + self.cfg.expt["step_volt"] * np.arange(self.cfg.expt["expts_volt"])

        q_ind = self.cfg.expt.qubit

        num_qubits_sample = len(self.cfg.device.readout.frequency)
        for subcfg in (self.cfg.device.readout, self.cfg.device.qubit, self.cfg.hw.soc):
            for key, value in subcfg.items():
                if isinstance(value, list) and len(value) == self.num_qubits_sample:
                    subcfg.update({key: value[q_ind]})
                elif isinstance(value, dict):
                    for key2, value2 in value.items():
                        for key3, value3 in value2.items():
                            if isinstance(value3, list) and len(value3) == self.num_qubits_sample:
                                value2.update({key3: value3[q_ind]})

        data = {"xpts": [], "voltpts": [], "avgi": [], "avgq": [], "amps": [], "phases": []}

        self.dc_instr.set_mode("CURR")
        self.dc_instr.set_current_limit(max(abs(voltpts) * 5))
        print(f"Setting current limit {self.dc_instr.get_current_limit()*1e6} uA")
        self.dc_instr.set_output(True)

        for volt in tqdm(voltpts, disable=not progress):
            # self.dc_instr.set_voltage(channel=self.cfg.expt.dc_ch, voltage=volt)
            self.dc_instr.set_current(volt)
            print(f"current set to {self.dc_instr.get_current() * 1e6} uA")
            time.sleep(0.5)
            data["avgi"].append([])
            data["avgq"].append([])
            data["amps"].append([])
            data["phases"].append([])

            for f in tqdm(xpts, disable=True):
                self.cfg.device.readout.frequency = f
                rspec = ResonatorSpectroscopyProgram(soccfg=self.soccfg, cfg=self.cfg)
                self.prog = rspec
                avgi, avgq = rspec.acquire(self.im[self.cfg.aliases.soc], load_pulses=True, progress=False)
                avgi = avgi[0][0]
                avgq = avgq[0][0]
                amp = np.abs(avgi + 1j * avgq)  # Calculating the magnitude
                phase = np.angle(avgi + 1j * avgq)  # Calculating the phase

                data["avgi"][-1].append(avgi)
                data["avgq"][-1].append(avgq)
                data["amps"][-1].append(amp)
                data["phases"][-1].append(phase)
            time.sleep(0.5)
        # self.dc_instr.initialize()
        # self.dc_instr.set_voltage(channel=self.cfg.expt.dc_ch, voltage=0)

        self.dc_instr.set_current(0)
        print(f"current set to {self.dc_instr.get_current() * 1e6} uA")

        data["xpts"] = xpts
        data["voltpts"] = voltpts

        for k, a in data.items():
            data[k] = np.array(a)

        self.data = data
        return data

    def analyze(self, data=None, **kwargs):
        if data is None:
            data = self.data
        pass

    def display(self, data=None, fit=True, **kwargs):
        if data is None:
            data = self.data

        plt.figure(figsize=(12, 8))
        x_sweep = 1e3 * data["voltpts"]
        y_sweep = data["xpts"]
        amps = data["amps"]
        # for amps_volt in amps:
        #     amps_volt -= np.average(amps_volt)

        plt.pcolormesh(x_sweep, y_sweep, np.flip(np.rot90(data["amps"]), 0), cmap="viridis")
        if "add_data" in kwargs:
            for add_data in kwargs["add_data"]:
                plt.pcolormesh(
                    1e3 * add_data["voltpts"], add_data["xpts"], np.flip(np.rot90(add_data["amps"]), 0), cmap="viridis"
                )
        if fit:
            pass

        plt.title(f"Resonator {self.cfg.expt.qubit} sweeping DAC box ch {self.cfg.expt.dc_ch}")
        plt.ylabel("Resonator frequency")
        plt.xlabel("DC current [mA]")
        # plt.ylabel("DC voltage [V]")
        plt.clim(vmin=None, vmax=None)
        plt.colorbar(label="Amps [ADC level]")

        # plt.plot(x_sweep, amps[1])
        plt.show()

    def save_data(self, data=None):
        print(f"Saving {self.fname}")
        super().save_data(data=data)
        return self.fname


class ResonatorRingDownExperiment(Experiment):
    """Resonator Ring Down Experiment
    Experimental Config
    expt_cfg={
        "start_time": start time (us),
        "step_time": time step (us),
        "expts": number of experiments in time,
        "freq": frequency of the drive,
        "gain": gain of the readout,
        "reps": number of reps,
    """

    def __init__(self, soccfg=None, path="", prefix="ResonatorRingDown", config_file=None, progress=None):
        super().__init__(path=path, soccfg=soccfg, prefix=prefix, config_file=config_file, progress=progress)

    def acquire(self, progress=False):
        xpts = self.cfg.expt.start_time + self.cfg.expt.step_time * np.arange(self.cfg.expt.expts)
        qTest = self.cfg.expt.qTest

        if "freq" in self.cfg.expt and self.cfg.expt.freq is not None:
            self.cfg.device.readout.frequency[qTest] = self.cfg.expt.freq

        if "gain" in self.cfg.expt and self.cfg.expt.gain is not None:
            self.cfg.device.readout.gain[qTest] = self.cfg.expt.gain

        assert "len_readout_adc" in self.cfg.expt and self.cfg.expt.len_readout_adc is not None

        num_qubits_sample = len(self.cfg.device.readout.frequency)
        for subcfg in (self.cfg.device.readout, self.cfg.device.qubit, self.cfg.hw.soc):
            for key, value in subcfg.items():
                if isinstance(value, dict):
                    for key2, value2 in value.items():
                        if isinstance(value2, dict):
                            for key3, value3 in value2.items():
                                if not (isinstance(value3, list)):
                                    value2.update({key3: [value3] * num_qubits_sample})
                elif not (isinstance(value, list)):
                    subcfg.update({key: [value] * num_qubits_sample})

        data = {"xpts": [], "avgi": [], "avgq": [], "amps": [], "phases": []}
        for t in tqdm(xpts, disable=not progress):
            cfg = AttrDict(deepcopy(self.cfg))

            # Time to play the readout pulse
            t_readout = min(t, self.cfg.device.readout.readout_length[qTest])

            # If requested is past the end of the (original) readout length, figure out the offset time for the trigger
            t_offset = max(t, t_readout)
            cycles_off_baseline = cfg.device.readout.trig_offset[0]
            cfg.device.readout.trig_offset = [self.soc.us2cycles(t_offset) + cycles_off_baseline] * 4
            print(cfg.device.readout.trig_offset)
            cfg.device.readout.readout_length = [t_readout] * num_qubits_sample  # set for all qubits

            # Handle slicing IQ pulses
            if "full_mux_expt" in self.cfg and self.cfg.expt.full_mux_expt:
                if self.cfg.expt.pulse_I_shapes is not None:
                    t_index = np.argmin(np.abs(t - self.cfg.expt.times_us))
                    cfg.device.readout.pulse_I_shapes = self.cfg.expt.pulse_I_shapes[:, :t_index]
                    cfg.device.readout.pulse_Q_shapes = self.cfg.expt.pulse_Q_shapes[:, :t_index]

            print(f"Readout time: {t_readout} us, Offset time: {t_offset} us")

            rspec = HistogramProgram(soccfg=self.soccfg, cfg=cfg)
            avgi, avgq = rspec.acquire(self.im[self.cfg.aliases.soc], load_pulses=True, progress=False)
            datai, dataq = rspec.collect_shots()
            avgi = np.average(datai)
            avgq = np.average(dataq)
            amp = np.average(np.abs((datai + 1j * dataq)))  # Calculating the magnitude
            phase = np.average(np.angle(datai + 1j * dataq))  # Calculating the phase
            self.prog = rspec

            data["xpts"].append(t)
            data["avgi"].append(avgi)
            data["avgq"].append(avgq)
            data["amps"].append(amp)
            data["phases"].append(phase)

        for k, a in data.items():
            data[k] = np.array(a)

        self.data = data
        return data

    def analyze(self, data=None, fit=True, **kwargs):
        if data is None:
            data = self.data
        qTest = self.cfg.expt.qTest
<<<<<<< HEAD
        
        if fit: 
            # fit it with an exponential decay
            fitparams = fitter.fitexp(data["xpts"], data["amps"])
            print(fitparams)
            data["fit_amp"], data["fit_err_amp"]  = fitparams
            
        
=======

>>>>>>> 4fce61b5
        return data

    def display(self, data=None, **kwargs):

        if data is None:
            data = self.data
        qTest = self.cfg.expt.qTest

        fig, ax = plt.subplots(4, 1, figsize=(10, 10))
<<<<<<< HEAD
        ax[0].plot(data["xpts"], data["amps"], '.-')
        if "fit_amp" in data:
            ax[0].plot(data["xpts"], fitter.expfunc(data["xpts"], *data["fit_amp"]))
            # add the decay time to the plot
            kappa = 1/data["fit_amp"][-1]/2/np.pi
            ax[0].text(0.5, 0.5, f"kappa_ext: {kappa:.2f} MHz", transform=ax[0].transAxes)
=======
        ax[0].plot(data["xpts"], data["amps"], ".-")
>>>>>>> 4fce61b5
        ax[0].set_title(f"Resonator Ring Down Q{qTest} at gain {self.cfg.device.readout.gain[qTest]}")
        ax[0].set_ylabel("Amps [ADC units]")
        ax[0].set_xlabel("Time [us]")
        ax[1].plot(data["xpts"], data["avgi"], ".-")
        ax[1].set_ylabel("I [ADC units]")
        ax[2].plot(data["xpts"], data["avgq"], ".-")
        ax[2].set_ylabel("Q [ADC units]")
        ax[3].plot(data["xpts"], data["phases"], ".-")
        ax[3].set_ylabel("Phase [radians]")
        ax[3].set_xlabel("Time [us]")
        fig.tight_layout()
        plt.show()

        # plot the IQ trajectory in the complex plane
        fig, ax = plt.subplots(1, 1, figsize=(5, 5))
<<<<<<< HEAD
        # enforce the same scale for both axes
        ax.set_aspect('equal', adjustable='datalim')
        ax.plot(data["avgi"], data["avgq"], '.-')
        
=======
        plt.title(f"IQ trajectory Q{qTest}")
        ax.plot(data["avgi"], data["avgq"], ".-")
        plt.xlabel("I [ADC units]")
        plt.ylabel("Q [ADC units]")
        plt.tight_layout()
        plt.show()

>>>>>>> 4fce61b5
    def save_data(self, data=None):
        print(f"Saving {self.fname}")
        super().save_data(data=data)
        return self.fname<|MERGE_RESOLUTION|>--- conflicted
+++ resolved
@@ -573,7 +573,6 @@
         if data is None:
             data = self.data
         qTest = self.cfg.expt.qTest
-<<<<<<< HEAD
         
         if fit: 
             # fit it with an exponential decay
@@ -582,9 +581,6 @@
             data["fit_amp"], data["fit_err_amp"]  = fitparams
             
         
-=======
-
->>>>>>> 4fce61b5
         return data
 
     def display(self, data=None, **kwargs):
@@ -594,16 +590,12 @@
         qTest = self.cfg.expt.qTest
 
         fig, ax = plt.subplots(4, 1, figsize=(10, 10))
-<<<<<<< HEAD
         ax[0].plot(data["xpts"], data["amps"], '.-')
         if "fit_amp" in data:
             ax[0].plot(data["xpts"], fitter.expfunc(data["xpts"], *data["fit_amp"]))
             # add the decay time to the plot
             kappa = 1/data["fit_amp"][-1]/2/np.pi
             ax[0].text(0.5, 0.5, f"kappa_ext: {kappa:.2f} MHz", transform=ax[0].transAxes)
-=======
-        ax[0].plot(data["xpts"], data["amps"], ".-")
->>>>>>> 4fce61b5
         ax[0].set_title(f"Resonator Ring Down Q{qTest} at gain {self.cfg.device.readout.gain[qTest]}")
         ax[0].set_ylabel("Amps [ADC units]")
         ax[0].set_xlabel("Time [us]")
@@ -619,20 +611,10 @@
 
         # plot the IQ trajectory in the complex plane
         fig, ax = plt.subplots(1, 1, figsize=(5, 5))
-<<<<<<< HEAD
         # enforce the same scale for both axes
         ax.set_aspect('equal', adjustable='datalim')
         ax.plot(data["avgi"], data["avgq"], '.-')
         
-=======
-        plt.title(f"IQ trajectory Q{qTest}")
-        ax.plot(data["avgi"], data["avgq"], ".-")
-        plt.xlabel("I [ADC units]")
-        plt.ylabel("Q [ADC units]")
-        plt.tight_layout()
-        plt.show()
-
->>>>>>> 4fce61b5
     def save_data(self, data=None):
         print(f"Saving {self.fname}")
         super().save_data(data=data)
